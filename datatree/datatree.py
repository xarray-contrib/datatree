--- conflicted
+++ resolved
@@ -1,10 +1,7 @@
 from __future__ import annotations
 
 import copy
-<<<<<<< HEAD
-=======
 import itertools
->>>>>>> 398ea160
 from collections import OrderedDict
 from html import escape
 from typing import (
@@ -25,23 +22,16 @@
     overload,
 )
 
-import pandas as pd
+
 from xarray.core import utils
-<<<<<<< HEAD
 from xarray.core.common import AttrAccessMixin
-=======
->>>>>>> 398ea160
 from xarray.core.coordinates import DatasetCoordinates
 from xarray.core.dataarray import DataArray
 from xarray.core.dataset import Dataset, DataVariables
 from xarray.core.indexes import Index, Indexes
 from xarray.core.merge import dataset_update_method
 from xarray.core.options import OPTIONS as XR_OPTS
-<<<<<<< HEAD
-from xarray.core.utils import Default, Frozen, HybridMappingProxy, _default
-=======
-from xarray.core.utils import Default, Frozen, _default, either_dict_or_kwargs
->>>>>>> 398ea160
+from xarray.core.utils import Default, Frozen, HybridMappingProxy, _default, either_dict_or_kwargs
 from xarray.core.variable import Variable, calculate_dimensions
 
 from . import formatting, formatting_html
@@ -55,6 +45,8 @@
 from .treenode import NamedNode, NodePath, Tree
 
 if TYPE_CHECKING:
+    import pandas as pd
+
     from xarray.core.merge import CoercibleValue
     from xarray.core.types import ErrorOptions
 
@@ -99,8 +91,6 @@
         )
 
 
-<<<<<<< HEAD
-=======
 class DatasetView(Dataset):
     """
     An immutable Dataset-like view onto the data in a single DataTree node.
@@ -235,7 +225,6 @@
         )
 
 
->>>>>>> 398ea160
 class DataTree(
     NamedNode,
     MappedDatasetMethodsMixin,
@@ -282,12 +271,9 @@
     _variables: Dict[Hashable, Variable]
 
     __slots__ = (
-<<<<<<< HEAD
         "_name",
         "_parent",
         "_children",
-=======
->>>>>>> 398ea160
         "_attrs",
         "_cache",
         "_coord_names",
@@ -321,11 +307,7 @@
         children : Mapping[str, DataTree], optional
             Any child nodes of this node. Default is None.
         name : str, optional
-<<<<<<< HEAD
-            Name for the root node of the tree. Default is None.
-=======
             Name for this node of the tree. Default is None.
->>>>>>> 398ea160
 
         Returns
         -------
@@ -342,14 +324,7 @@
         ds = _coerce_to_dataset(data)
         _check_for_name_collisions(children, ds.variables)
 
-<<<<<<< HEAD
-        # set tree attributes
-        super().__init__(children=children)
-        self.name = name
-        self.parent = parent
-=======
         super().__init__(name=name)
->>>>>>> 398ea160
 
         # set data attributes
         self._replace(
@@ -362,24 +337,10 @@
             encoding=ds._encoding,
         )
         self._close = ds._close
-<<<<<<< HEAD
-
-    @property
-    def name(self) -> str | None:
-        """The name of this node."""
-        return self._name
-
-    @name.setter
-    def name(self, name: str | None) -> None:
-        if not isinstance(name, str) and name is not None:
-            raise TypeError("name must either be a string or None")
-        self._name = name
-=======
 
         # set tree attributes (must happen after variables set to avoid initialization errors)
         self.children = children
         self.parent = parent
->>>>>>> 398ea160
 
     @property
     def parent(self: DataTree) -> DataTree | None:
@@ -393,15 +354,6 @@
         self._set_parent(new_parent, self.name)
 
     @property
-<<<<<<< HEAD
-    def ds(self) -> Dataset:
-        """The data in this node, returned as a Dataset."""
-        # TODO change this to return only an immutable view onto this node's data (see GH #80)
-        return self.to_dataset()
-
-    @ds.setter
-    def ds(self, data: Union[Dataset, DataArray] = None) -> None:
-=======
     def ds(self) -> DatasetView:
         """
         An immutable Dataset-like view onto the data in this node.
@@ -416,7 +368,6 @@
 
     @ds.setter
     def ds(self, data: Optional[Union[Dataset, DataArray]] = None) -> None:
->>>>>>> 398ea160
 
         ds = _coerce_to_dataset(data)
 
@@ -439,15 +390,6 @@
         children with duplicate names (or a data variable with the same name as a child).
         """
         super()._pre_attach(parent)
-<<<<<<< HEAD
-        if parent.has_data and self.name in list(parent.ds.variables):
-            raise KeyError(
-                f"parent {parent.name} already contains a data variable named {self.name}"
-            )
-
-    def to_dataset(self) -> Dataset:
-        """Return the data in this node as a new xarray.Dataset object."""
-=======
         if self.name in list(parent.ds.variables):
             raise KeyError(
                 f"parent {parent.name} already contains a data variable named {self.name}"
@@ -461,7 +403,6 @@
         --------
         DataTree.ds
         """
->>>>>>> 398ea160
         return Dataset._construct_direct(
             self._variables,
             self._coord_names,
@@ -489,30 +430,18 @@
 
     @property
     def variables(self) -> Mapping[Hashable, Variable]:
-<<<<<<< HEAD
-        """Low level interface to Dataset contents as dict of Variable objects.
-
-        This ordered dictionary is frozen to prevent mutation that could
-        violate Dataset invariants. It contains all variable objects
-        constituting the Dataset, including both data variables and
-=======
         """Low level interface to node contents as dict of Variable objects.
 
         This ordered dictionary is frozen to prevent mutation that could
         violate Dataset invariants. It contains all variable objects
         constituting this DataTree node, including both data variables and
->>>>>>> 398ea160
         coordinates.
         """
         return Frozen(self._variables)
 
     @property
     def attrs(self) -> Dict[Hashable, Any]:
-<<<<<<< HEAD
-        """Dictionary of global attributes on this dataset"""
-=======
         """Dictionary of global attributes on this node object."""
->>>>>>> 398ea160
         if self._attrs is None:
             self._attrs = {}
         return self._attrs
@@ -523,11 +452,7 @@
 
     @property
     def encoding(self) -> Dict:
-<<<<<<< HEAD
-        """Dictionary of global encoding attributes on this dataset"""
-=======
         """Dictionary of global encoding attributes on this node object."""
->>>>>>> 398ea160
         if self._encoding is None:
             self._encoding = {}
         return self._encoding
@@ -543,11 +468,7 @@
         Cannot be modified directly, but is updated when adding new variables.
 
         Note that type of this object differs from `DataArray.dims`.
-<<<<<<< HEAD
-        See `Dataset.sizes` and `DataArray.sizes` for consistently named
-=======
         See `DataTree.sizes`, `Dataset.sizes`, and `DataArray.sizes` for consistently named
->>>>>>> 398ea160
         properties.
         """
         return Frozen(self._dims)
@@ -558,11 +479,7 @@
 
         Cannot be modified directly, but is updated when adding new variables.
 
-<<<<<<< HEAD
-        This is an alias for `Dataset.dims` provided for the benefit of
-=======
         This is an alias for `DataTree.dims` provided for the benefit of
->>>>>>> 398ea160
         consistency with `DataArray.sizes`.
 
         See Also
@@ -571,7 +488,6 @@
         """
         return self.dims
 
-<<<<<<< HEAD
     @property
     def _attr_sources(self) -> Iterable[Mapping[Hashable, Any]]:
         """Places to look-up items for attribute-style access"""
@@ -589,13 +505,10 @@
 
         yield self.children
 
-=======
->>>>>>> 398ea160
     def __contains__(self, key: object) -> bool:
         """The 'in' operator will return true or false depending on whether
         'key' is either an array stored in the datatree or a child node, or neither.
         """
-<<<<<<< HEAD
         return key in self._variables or key in self.children
 
     def __bool__(self) -> bool:
@@ -611,15 +524,6 @@
             "first, either with indexing on the DataTree or by "
             "invoking the `to_array()` method."
         )
-=======
-        return key in self.variables or key in self.children
-
-    def __bool__(self) -> bool:
-        return bool(self.ds.data_vars) or bool(self.children)
-
-    def __iter__(self) -> Iterator[Hashable]:
-        return itertools.chain(self.ds.data_vars, self.children)
->>>>>>> 398ea160
 
     def __repr__(self) -> str:
         return formatting.datatree_repr(self)
@@ -638,20 +542,6 @@
         cls,
         variables: dict[Any, Variable],
         coord_names: set[Hashable],
-<<<<<<< HEAD
-        dims: dict[Any, int] = None,
-        attrs: dict = None,
-        indexes: dict[Any, Index] = None,
-        encoding: dict = None,
-        name: str | None = None,
-        parent: DataTree | None = None,
-        children: OrderedDict[str, DataTree] = None,
-        close: Callable[[], None] = None,
-    ) -> DataTree:
-        """Shortcut around __init__ for internal use when we want to skip
-        costly validation
-        """
-=======
         dims: Optional[dict[Any, int]] = None,
         attrs: Optional[dict] = None,
         indexes: Optional[dict[Any, Index]] = None,
@@ -662,7 +552,6 @@
         close: Optional[Callable[[], None]] = None,
     ) -> DataTree:
         """Shortcut around __init__ for internal use when we want to skip costly validation."""
->>>>>>> 398ea160
 
         # data attributes
         if dims is None:
@@ -690,17 +579,6 @@
 
     def _replace(
         self: DataTree,
-<<<<<<< HEAD
-        variables: dict[Hashable, Variable] = None,
-        coord_names: set[Hashable] = None,
-        dims: dict[Any, int] = None,
-        attrs: dict[Hashable, Any] | None | Default = _default,
-        indexes: dict[Hashable, Index] = None,
-        encoding: dict | None | Default = _default,
-        name: str | None | Default = _default,
-        parent: DataTree | None = _default,
-        children: OrderedDict[str, DataTree] = None,
-=======
         variables: Optional[dict[Hashable, Variable]] = None,
         coord_names: Optional[set[Hashable]] = None,
         dims: Optional[dict[Any, int]] = None,
@@ -710,7 +588,6 @@
         name: str | None | Default = _default,
         parent: DataTree | None = _default,
         children: Optional[OrderedDict[str, DataTree]] = None,
->>>>>>> 398ea160
         inplace: bool = False,
     ) -> DataTree:
         """
@@ -722,12 +599,9 @@
         datatree. It is up to the caller to ensure that they have the right type
         and are not used elsewhere.
         """
-<<<<<<< HEAD
-=======
         # TODO Adding new children inplace using this method will cause bugs.
         # You will end up with an inconsistency between the name of the child node and the key the child is stored under.
         # Use ._set() instead for now
->>>>>>> 398ea160
         if inplace:
             if variables is not None:
                 self._variables = variables
@@ -780,8 +654,6 @@
             )
         return obj
 
-<<<<<<< HEAD
-=======
     def copy(
         self: DataTree,
         deep: bool = False,
@@ -842,7 +714,6 @@
     def __deepcopy__(self: DataTree, memo: dict[int, Any] | None = None) -> DataTree:
         return self._copy_subtree(deep=True, memo=memo)
 
->>>>>>> 398ea160
     def get(
         self: DataTree, key: str, default: Optional[DataTree | DataArray] = None
     ) -> Optional[DataTree | DataArray]:
@@ -909,18 +780,10 @@
         Counterpart to the public .get method, and also only works on the immediate node, not other nodes in the tree.
         """
         if isinstance(val, DataTree):
-<<<<<<< HEAD
-            val.name = key
-            val.parent = self
-        elif isinstance(val, (DataArray, Variable)):
-            # TODO this should also accomodate other types that can be coerced into Variables
-            self.update({key: val})
-=======
             # create and assign a shallow copy here so as not to alter original name of node in grafted tree
             new_node = val.copy(deep=False)
             new_node.name = key
             new_node.parent = self
->>>>>>> 398ea160
         else:
             if not isinstance(val, (DataArray, Variable)):
                 # accommodate other types that can be coerced into Variables
@@ -979,8 +842,6 @@
         self._replace(
             inplace=True, children=merged_children, **vars_merge_result._asdict()
         )
-<<<<<<< HEAD
-=======
 
     def assign(
         self, items: Mapping[Any, Any] | None = None, **items_kwargs: Any
@@ -1059,7 +920,6 @@
             {name: child for name, child in self.children.items() if name not in names}
         )
         return self._replace(children=children_to_keep)
->>>>>>> 398ea160
 
     @classmethod
     def from_dict(
@@ -1129,19 +989,12 @@
         return sum(node.to_dataset().nbytes for node in self.subtree)
 
     def __len__(self) -> int:
-<<<<<<< HEAD
         return len(self.children) + len(self.ds)
-=======
-        return len(self.children) + len(self.data_vars)
->>>>>>> 398ea160
 
     @property
     def indexes(self) -> Indexes[pd.Index]:
         """Mapping of pandas.Index objects used for label based indexing.
-<<<<<<< HEAD
-
-=======
->>>>>>> 398ea160
+
         Raises an error if this DataTree node has indexes that cannot be coerced
         to pandas.Index objects.
 
