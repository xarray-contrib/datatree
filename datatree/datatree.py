from __future__ import annotations

import copy
import itertools
from collections import OrderedDict
from html import escape
from typing import (
    TYPE_CHECKING,
    Any,
    Callable,
    Dict,
    Generic,
    Hashable,
    Iterable,
    Iterator,
    Mapping,
    MutableMapping,
    Optional,
    Set,
    Tuple,
    Union,
    overload,
)

from xarray.core import utils
from xarray.core.common import AttrAccessMixin
from xarray.core.coordinates import DatasetCoordinates
from xarray.core.dataarray import DataArray
from xarray.core.dataset import Dataset, DataVariables
from xarray.core.indexes import Index, Indexes
from xarray.core.merge import dataset_update_method
from xarray.core.options import OPTIONS as XR_OPTS
<<<<<<< HEAD
from xarray.core.utils import Default, Frozen, HybridMappingProxy, _default
from xarray.core.variable import Variable
=======
from xarray.core.utils import (
    Default,
    Frozen,
    HybridMappingProxy,
    _default,
    either_dict_or_kwargs,
)
from xarray.core.variable import Variable, calculate_dimensions
>>>>>>> 43eaffe9

from . import formatting, formatting_html
from .mapping import TreeIsomorphismError, check_isomorphic, map_over_subtree
from .ops import (
    DataTreeArithmeticMixin,
    MappedDatasetMethodsMixin,
    MappedDataWithCoords,
)
from .render import RenderTree
from .treenode import NamedNode, NodePath, Tree

try:
    from xarray.core.variable import calculate_dimensions
except ImportError:
    # for xarray versions 2022.03.0 and earlier
    from xarray.core.dataset import calculate_dimensions

if TYPE_CHECKING:
    import pandas as pd
    from xarray.core.merge import CoercibleValue
    from xarray.core.types import ErrorOptions

# """
# DEVELOPERS' NOTE
# ----------------
# The idea of this module is to create a `DataTree` class which inherits the tree structure from TreeNode, and also copies
# the entire API of `xarray.Dataset`, but with certain methods decorated to instead map the dataset function over every
# node in the tree. As this API is copied without directly subclassing `xarray.Dataset` we instead create various Mixin
# classes (in ops.py) which each define part of `xarray.Dataset`'s extensive API.
#
# Some of these methods must be wrapped to map over all nodes in the subtree. Others are fine to inherit unaltered
# (normally because they (a) only call dataset properties and (b) don't return a dataset that should be nested into a new
# tree) and some will get overridden by the class definition of DataTree.
# """


T_Path = Union[str, NodePath]


def _coerce_to_dataset(data: Dataset | DataArray | None) -> Dataset:
    if isinstance(data, DataArray):
        ds = data.to_dataset()
    elif isinstance(data, Dataset):
        ds = data
    elif data is None:
        ds = Dataset()
    else:
        raise TypeError(
            f"data object is not an xarray Dataset, DataArray, or None, it is of type {type(data)}"
        )
    return ds


def _check_for_name_collisions(
    children: Iterable[str], variables: Iterable[Hashable]
) -> None:
    colliding_names = set(children).intersection(set(variables))
    if colliding_names:
        raise KeyError(
            f"Some names would collide between variables and children: {list(colliding_names)}"
        )


class DatasetView(Dataset):
    """
    An immutable Dataset-like view onto the data in a single DataTree node.

    In-place operations modifying this object should raise an AttributeError.

    Operations returning a new result will return a new xarray.Dataset object.
    This includes all API on Dataset, which will be inherited.

    This requires overriding all inherited private constructors.

    We leave the public init constructor because it is used by type() in some xarray code (see datatree GH issue #188)
    """

    # TODO what happens if user alters (in-place) a DataArray they extracted from this object?

    __slots__ = (
        "_attrs",
        "_cache",
        "_coord_names",
        "_dims",
        "_encoding",
        "_close",
        "_indexes",
        "_variables",
    )

    @classmethod
    def _from_node(
        cls,
        wrapping_node: DataTree,
    ) -> DatasetView:
        """Constructor, using dataset attributes from wrapping node"""

        obj: DatasetView = object.__new__(cls)
        obj._variables = wrapping_node._variables
        obj._coord_names = wrapping_node._coord_names
        obj._dims = wrapping_node._dims
        obj._indexes = wrapping_node._indexes
        obj._attrs = wrapping_node._attrs
        obj._close = wrapping_node._close
        obj._encoding = wrapping_node._encoding

        return obj

    def __setitem__(self, key, val) -> None:
        raise AttributeError(
            "Mutation of the DatasetView is not allowed, please use __setitem__ on the wrapping DataTree node, "
            "or use `DataTree.to_dataset()` if you want a mutable dataset"
        )

    def update(self, other) -> None:
        raise AttributeError(
            "Mutation of the DatasetView is not allowed, please use .update on the wrapping DataTree node, "
            "or use `DataTree.to_dataset()` if you want a mutable dataset"
        )

    # FIXME https://github.com/python/mypy/issues/7328
    @overload
    def __getitem__(self, key: Mapping) -> Dataset:  # type: ignore[misc]
        ...

    @overload
    def __getitem__(self, key: Hashable) -> DataArray:  # type: ignore[misc]
        ...

    @overload
    def __getitem__(self, key: Any) -> Dataset:
        ...

    def __getitem__(self, key) -> DataArray:
        # TODO call the `_get_item` method of DataTree to allow path-like access to contents of other nodes
        # For now just call Dataset.__getitem__
        return Dataset.__getitem__(self, key)

    @classmethod
    def _construct_direct(
        cls,
        variables: dict[Any, Variable],
        coord_names: set[Hashable],
        dims: Optional[dict[Any, int]] = None,
        attrs: Optional[dict] = None,
        indexes: Optional[dict[Any, Index]] = None,
        encoding: Optional[dict] = None,
        close: Optional[Callable[[], None]] = None,
    ) -> Dataset:
        """
        Overriding this method (along with ._replace) and modifying it to return a Dataset object
        should hopefully ensure that the return type of any method on this object is a Dataset.
        """
        if dims is None:
            dims = calculate_dimensions(variables)
        if indexes is None:
            indexes = {}
        obj = object.__new__(Dataset)
        obj._variables = variables
        obj._coord_names = coord_names
        obj._dims = dims
        obj._indexes = indexes
        obj._attrs = attrs
        obj._close = close
        obj._encoding = encoding
        return obj

    def _replace(
        self,
        variables: Optional[dict[Hashable, Variable]] = None,
        coord_names: Optional[set[Hashable]] = None,
        dims: Optional[dict[Any, int]] = None,
        attrs: dict[Hashable, Any] | None | Default = _default,
        indexes: Optional[dict[Hashable, Index]] = None,
        encoding: dict | None | Default = _default,
        inplace: bool = False,
    ) -> Dataset:
        """
        Overriding this method (along with ._construct_direct) and modifying it to return a Dataset object
        should hopefully ensure that the return type of any method on this object is a Dataset.
        """

        if inplace:
            raise AttributeError("In-place mutation of the DatasetView is not allowed")

        return Dataset._replace(
            self,
            variables=variables,
            coord_names=coord_names,
            dims=dims,
            attrs=attrs,
            indexes=indexes,
            encoding=encoding,
            inplace=inplace,
        )


class DataTree(
    NamedNode,
    MappedDatasetMethodsMixin,
    MappedDataWithCoords,
    DataTreeArithmeticMixin,
    AttrAccessMixin,
    Generic[Tree],
    Mapping,
):
    """
    A tree-like hierarchical collection of xarray objects.

    Attempts to present an API like that of xarray.Dataset, but methods are wrapped to also update all the tree's child nodes.
    """

    # TODO Some way of sorting children by depth

    # TODO do we need a watch out for if methods intended only for root nodes are called on non-root nodes?

    # TODO dataset methods which should not or cannot act over the whole tree, such as .to_array

    # TODO .loc method

    # TODO a lot of properties like .variables could be defined in a DataMapping class which both Dataset and DataTree inherit from

    # TODO all groupby classes

    # TODO a lot of properties like .variables could be defined in a DataMapping class which both Dataset and DataTree inherit from

    # TODO __slots__

    # TODO all groupby classes

    _name: Optional[str]
    _parent: Optional[DataTree]
    _children: OrderedDict[str, DataTree]
    _attrs: Optional[Dict[Hashable, Any]]
    _cache: Dict[str, Any]
    _coord_names: Set[Hashable]
    _dims: Dict[Hashable, int]
    _encoding: Optional[Dict[Hashable, Any]]
    _close: Optional[Callable[[], None]]
    _indexes: Dict[Hashable, Index]
    _variables: Dict[Hashable, Variable]

    __slots__ = (
        "_name",
        "_parent",
        "_children",
        "_attrs",
        "_cache",
        "_coord_names",
        "_dims",
        "_encoding",
        "_close",
        "_indexes",
        "_variables",
    )

    def __init__(
        self,
        data: Optional[Dataset | DataArray] = None,
        parent: Optional[DataTree] = None,
        children: Optional[Mapping[str, DataTree]] = None,
        name: Optional[str] = None,
    ):
        """
        Create a single node of a DataTree.

        The node may optionally contain data in the form of data and coordinate variables, stored in the same way as
        data is stored in an xarray.Dataset.

        Parameters
        ----------
        data : Dataset, DataArray, or None, optional
            Data to store under the .ds attribute of this node. DataArrays will be promoted to Datasets.
            Default is None.
        parent : DataTree, optional
            Parent node to this node. Default is None.
        children : Mapping[str, DataTree], optional
            Any child nodes of this node. Default is None.
        name : str, optional
            Name for this node of the tree. Default is None.

        Returns
        -------
        DataTree

        See Also
        --------
        DataTree.from_dict
        """

        # validate input
        if children is None:
            children = {}
        ds = _coerce_to_dataset(data)
        _check_for_name_collisions(children, ds.variables)

        super().__init__(name=name)

        # set data attributes
        self._replace(
            inplace=True,
            variables=ds._variables,
            coord_names=ds._coord_names,
            dims=ds._dims,
            indexes=ds._indexes,
            attrs=ds._attrs,
            encoding=ds._encoding,
        )
        self._close = ds._close

        # set tree attributes (must happen after variables set to avoid initialization errors)
        self.children = children
        self.parent = parent

    @property
    def parent(self: DataTree) -> DataTree | None:
        """Parent of this node."""
        return self._parent

    @parent.setter
    def parent(self: DataTree, new_parent: DataTree) -> None:
        if new_parent and self.name is None:
            raise ValueError("Cannot set an unnamed node as a child of another node")
        self._set_parent(new_parent, self.name)

    @property
    def ds(self) -> DatasetView:
        """
        An immutable Dataset-like view onto the data in this node.

        For a mutable Dataset containing the same data as in this node, use `.to_dataset()` instead.

        See Also
        --------
        DataTree.to_dataset
        """
        return DatasetView._from_node(self)

    @ds.setter
    def ds(self, data: Optional[Union[Dataset, DataArray]] = None) -> None:

        ds = _coerce_to_dataset(data)

        _check_for_name_collisions(self.children, ds.variables)

        self._replace(
            inplace=True,
            variables=ds._variables,
            coord_names=ds._coord_names,
            dims=ds._dims,
            indexes=ds._indexes,
            attrs=ds._attrs,
            encoding=ds._encoding,
        )
        self._close = ds._close

    def _pre_attach(self: DataTree, parent: DataTree) -> None:
        """
        Method which superclass calls before setting parent, here used to prevent having two
        children with duplicate names (or a data variable with the same name as a child).
        """
        super()._pre_attach(parent)
        if self.name in list(parent.ds.variables):
            raise KeyError(
                f"parent {parent.name} already contains a data variable named {self.name}"
            )

    def to_dataset(self) -> Dataset:
        """
        Return the data in this node as a new xarray.Dataset object.

        See Also
        --------
        DataTree.ds
        """
        return Dataset._construct_direct(
            self._variables,
            self._coord_names,
            self._dims,
            self._attrs,
            self._indexes,
            self._encoding,
            self._close,
        )

    @property
    def has_data(self):
        """Whether or not there are any data variables in this node."""
        return len(self._variables) > 0

    @property
    def has_attrs(self) -> bool:
        """Whether or not there are any metadata attributes in this node."""
        return len(self.attrs.keys()) > 0

    @property
    def is_empty(self) -> bool:
        """False if node contains any data or attrs. Does not look at children."""
        return not (self.has_data or self.has_attrs)

    @property
    def variables(self) -> Mapping[Hashable, Variable]:
        """Low level interface to node contents as dict of Variable objects.

        This ordered dictionary is frozen to prevent mutation that could
        violate Dataset invariants. It contains all variable objects
        constituting this DataTree node, including both data variables and
        coordinates.
        """
        return Frozen(self._variables)

    @property
    def attrs(self) -> Dict[Hashable, Any]:
        """Dictionary of global attributes on this node object."""
        if self._attrs is None:
            self._attrs = {}
        return self._attrs

    @attrs.setter
    def attrs(self, value: Mapping[Any, Any]) -> None:
        self._attrs = dict(value)

    @property
    def encoding(self) -> Dict:
        """Dictionary of global encoding attributes on this node object."""
        if self._encoding is None:
            self._encoding = {}
        return self._encoding

    @encoding.setter
    def encoding(self, value: Mapping) -> None:
        self._encoding = dict(value)

    @property
    def dims(self) -> Mapping[Hashable, int]:
        """Mapping from dimension names to lengths.

        Cannot be modified directly, but is updated when adding new variables.

        Note that type of this object differs from `DataArray.dims`.
        See `DataTree.sizes`, `Dataset.sizes`, and `DataArray.sizes` for consistently named
        properties.
        """
        return Frozen(self._dims)

    @property
    def sizes(self) -> Mapping[Hashable, int]:
        """Mapping from dimension names to lengths.

        Cannot be modified directly, but is updated when adding new variables.

        This is an alias for `DataTree.dims` provided for the benefit of
        consistency with `DataArray.sizes`.

        See Also
        --------
        DataArray.sizes
        """
        return self.dims

    @property
    def _attr_sources(self) -> Iterable[Mapping[Hashable, Any]]:
        """Places to look-up items for attribute-style access"""
        yield from self._item_sources
        yield self.attrs

    @property
    def _item_sources(self) -> Iterable[Mapping[Any, Any]]:
        """Places to look-up items for key-completion"""
        yield self.data_vars
        yield HybridMappingProxy(keys=self._coord_names, mapping=self.coords)

        # virtual coordinates
        yield HybridMappingProxy(keys=self.dims, mapping=self)

        yield self.children

    def __contains__(self, key: object) -> bool:
        """The 'in' operator will return true or false depending on whether
        'key' is either an array stored in the datatree or a child node, or neither.
        """
        return key in self.variables or key in self.children

    def __bool__(self) -> bool:
        return bool(self.ds.data_vars) or bool(self.children)

    def __iter__(self) -> Iterator[Hashable]:
        return itertools.chain(self.ds.data_vars, self.children)

    def __array__(self, dtype=None):
        raise TypeError(
            "cannot directly convert a DataTree into a "
            "numpy array. Instead, create an xarray.DataArray "
            "first, either with indexing on the DataTree or by "
            "invoking the `to_array()` method."
        )

    def __repr__(self) -> str:
        return formatting.datatree_repr(self)

    def __str__(self) -> str:
        return formatting.datatree_repr(self)

    def _repr_html_(self):
        """Make html representation of datatree object"""
        if XR_OPTS["display_style"] == "text":
            return f"<pre>{escape(repr(self))}</pre>"
        return formatting_html.datatree_repr(self)

    @classmethod
    def _construct_direct(
        cls,
        variables: dict[Any, Variable],
        coord_names: set[Hashable],
        dims: Optional[dict[Any, int]] = None,
        attrs: Optional[dict] = None,
        indexes: Optional[dict[Any, Index]] = None,
        encoding: Optional[dict] = None,
        name: str | None = None,
        parent: DataTree | None = None,
        children: Optional[OrderedDict[str, DataTree]] = None,
        close: Optional[Callable[[], None]] = None,
    ) -> DataTree:
        """Shortcut around __init__ for internal use when we want to skip costly validation."""

        # data attributes
        if dims is None:
            dims = calculate_dimensions(variables)
        if indexes is None:
            indexes = {}
        if children is None:
            children = OrderedDict()

        obj: DataTree = object.__new__(cls)
        obj._variables = variables
        obj._coord_names = coord_names
        obj._dims = dims
        obj._indexes = indexes
        obj._attrs = attrs
        obj._close = close
        obj._encoding = encoding

        # tree attributes
        obj._name = name
        obj._children = children
        obj._parent = parent

        return obj

    def _replace(
        self: DataTree,
        variables: Optional[dict[Hashable, Variable]] = None,
        coord_names: Optional[set[Hashable]] = None,
        dims: Optional[dict[Any, int]] = None,
        attrs: dict[Hashable, Any] | None | Default = _default,
        indexes: Optional[dict[Hashable, Index]] = None,
        encoding: dict | None | Default = _default,
        name: str | None | Default = _default,
        parent: DataTree | None = _default,
        children: Optional[OrderedDict[str, DataTree]] = None,
        inplace: bool = False,
    ) -> DataTree:
        """
        Fastpath constructor for internal use.

        Returns an object with optionally replaced attributes.

        Explicitly passed arguments are *not* copied when placed on the new
        datatree. It is up to the caller to ensure that they have the right type
        and are not used elsewhere.
        """
        # TODO Adding new children inplace using this method will cause bugs.
        # You will end up with an inconsistency between the name of the child node and the key the child is stored under.
        # Use ._set() instead for now
        if inplace:
            if variables is not None:
                self._variables = variables
            if coord_names is not None:
                self._coord_names = coord_names
            if dims is not None:
                self._dims = dims
            if attrs is not _default:
                self._attrs = attrs
            if indexes is not None:
                self._indexes = indexes
            if encoding is not _default:
                self._encoding = encoding
            if name is not _default:
                self._name = name
            if parent is not _default:
                self._parent = parent
            if children is not None:
                self._children = children
            obj = self
        else:
            if variables is None:
                variables = self._variables.copy()
            if coord_names is None:
                coord_names = self._coord_names.copy()
            if dims is None:
                dims = self._dims.copy()
            if attrs is _default:
                attrs = copy.copy(self._attrs)
            if indexes is None:
                indexes = self._indexes.copy()
            if encoding is _default:
                encoding = copy.copy(self._encoding)
            if name is _default:
                name = self._name  # no need to copy str objects or None
            if parent is _default:
                parent = copy.copy(self._parent)
            if children is _default:
                children = copy.copy(self._children)
            obj = self._construct_direct(
                variables,
                coord_names,
                dims,
                attrs,
                indexes,
                encoding,
                name,
                parent,
                children,
            )
        return obj

    def copy(
        self: DataTree,
        deep: bool = False,
    ) -> DataTree:
        """
        Returns a copy of this subtree.

        Copies this node and all child nodes.

        If `deep=True`, a deep copy is made of each of the component variables.
        Otherwise, a shallow copy of each of the component variable is made, so
        that the underlying memory region of the new datatree is the same as in
        the original datatree.

        Parameters
        ----------
        deep : bool, default: False
            Whether each component variable is loaded into memory and copied onto
            the new object. Default is False.

        Returns
        -------
        object : DataTree
            New object with dimensions, attributes, coordinates, name, encoding,
            and data of this node and all child nodes copied from original.

        See Also
        --------
        xarray.Dataset.copy
        pandas.DataFrame.copy
        """
        return self._copy_subtree(deep=deep)

    def _copy_subtree(
        self: DataTree,
        deep: bool = False,
        memo: dict[int, Any] | None = None,
    ) -> DataTree:
        """Copy entire subtree"""
        new_tree = self._copy_node(deep=deep)
        for node in self.descendants:
            new_tree[node.path] = node._copy_node(deep=deep)
        return new_tree

    def _copy_node(
        self: DataTree,
        deep: bool = False,
    ) -> DataTree:
        """Copy just one node of a tree"""
        new_node: DataTree = DataTree()
        new_node.name = self.name
        new_node.ds = self.to_dataset().copy(deep=deep)
        return new_node

    def __copy__(self: DataTree) -> DataTree:
        return self._copy_subtree(deep=False)

    def __deepcopy__(self: DataTree, memo: dict[int, Any] | None = None) -> DataTree:
        return self._copy_subtree(deep=True, memo=memo)

    def get(
        self: DataTree, key: str, default: Optional[DataTree | DataArray] = None
    ) -> Optional[DataTree | DataArray]:
        """
        Access child nodes, variables, or coordinates stored in this node.

        Returned object will be either a DataTree or DataArray object depending on whether the key given points to a
        child or variable.

        Parameters
        ----------
        key : str
            Name of variable / child within this node. Must lie in this immediate node (not elsewhere in the tree).
        default : DataTree | DataArray, optional
            A value to return if the specified key does not exist. Default return value is None.
        """
        if key in self.children:
            return self.children[key]
        elif key in self.ds:
            return self.ds[key]
        else:
            return default

    def __getitem__(self: DataTree, key: str) -> DataTree | DataArray:
        """
        Access child nodes, variables, or coordinates stored anywhere in this tree.

        Returned object will be either a DataTree or DataArray object depending on whether the key given points to a
        child or variable.

        Parameters
        ----------
        key : str
            Name of variable / child within this node, or unix-like path to variable / child within another node.

        Returns
        -------
        Union[DataTree, DataArray]
        """

        # Either:
        if utils.is_dict_like(key):

            # dict-like indexing
            raise NotImplementedError("Should this index over whole tree?")
        elif isinstance(key, str):
            # TODO should possibly deal with hashables in general?
            # path-like: a name of a node/variable, or path to a node/variable
            path = NodePath(key)
            return self._get_item(path)
        elif utils.is_list_like(key):
            # iterable of variable names
            raise NotImplementedError(
                "Selecting via tags is deprecated, and selecting multiple items should be "
                "implemented via .subset"
            )
        else:
            raise ValueError(f"Invalid format for key: {key}")

    def _set(self, key: str, val: DataTree | CoercibleValue) -> None:
        """
        Set the child node or variable with the specified key to value.

        Counterpart to the public .get method, and also only works on the immediate node, not other nodes in the tree.
        """
        if isinstance(val, DataTree):
            # create and assign a shallow copy here so as not to alter original name of node in grafted tree
            new_node = val.copy(deep=False)
            new_node.name = key
            new_node.parent = self
        else:
            if not isinstance(val, (DataArray, Variable)):
                # accommodate other types that can be coerced into Variables
                val = DataArray(val)

            self.update({key: val})

    def __setitem__(
        self,
        key: str,
        value: Any,
    ) -> None:
        """
        Add either a child node or an array to the tree, at any position.

        Data can be added anywhere, and new nodes will be created to cross the path to the new location if necessary.

        If there is already a node at the given location, then if value is a Node class or Dataset it will overwrite the
        data already present at that node, and if value is a single array, it will be merged with it.
        """
        # TODO xarray.Dataset accepts other possibilities, how do we exactly replicate all the behaviour?
        if utils.is_dict_like(key):
            raise NotImplementedError
        elif isinstance(key, str):
            # TODO should possibly deal with hashables in general?
            # path-like: a name of a node/variable, or path to a node/variable
            path = NodePath(key)
            return self._set_item(path, value, new_nodes_along_path=True)
        else:
            raise ValueError("Invalid format for key")

    def update(self, other: Dataset | Mapping[str, DataTree | DataArray]) -> None:
        """
        Update this node's children and / or variables.

        Just like `dict.update` this is an in-place operation.
        """
        # TODO separate by type
        new_children = {}
        new_variables = {}
        for k, v in other.items():
            if isinstance(v, DataTree):
                # avoid named node being stored under inconsistent key
                new_child = v.copy()
                new_child.name = k
                new_children[k] = new_child
            elif isinstance(v, (DataArray, Variable)):
                # TODO this should also accommodate other types that can be coerced into Variables
                new_variables[k] = v
            else:
                raise TypeError(f"Type {type(v)} cannot be assigned to a DataTree")

        vars_merge_result = dataset_update_method(self.to_dataset(), new_variables)
        # TODO are there any subtleties with preserving order of children like this?
        merged_children = OrderedDict(**self.children, **new_children)
        self._replace(
            inplace=True, children=merged_children, **vars_merge_result._asdict()
        )

    def assign(
        self, items: Mapping[Any, Any] | None = None, **items_kwargs: Any
    ) -> DataTree:
        """
        Assign new data variables or child nodes to a DataTree, returning a new object
        with all the original items in addition to the new ones.

        Parameters
        ----------
        items : mapping of hashable to Any
            Mapping from variable or child node names to the new values. If the new values
            are callable, they are computed on the Dataset and assigned to new
            data variables. If the values are not callable, (e.g. a DataTree, DataArray,
            scalar, or array), they are simply assigned.
        **items_kwargs
            The keyword arguments form of ``variables``.
            One of variables or variables_kwargs must be provided.

        Returns
        -------
        dt : DataTree
            A new DataTree with the new variables or children in addition to all the
            existing items.

        Notes
        -----
        Since ``kwargs`` is a dictionary, the order of your arguments may not
        be preserved, and so the order of the new variables is not well-defined.
        Assigning multiple items within the same ``assign`` is
        possible, but you cannot reference other variables created within the
        same ``assign`` call.

        See Also
        --------
        xarray.Dataset.assign
        pandas.DataFrame.assign
        """
        items = either_dict_or_kwargs(items, items_kwargs, "assign")
        dt = self.copy()
        dt.update(items)
        return dt

    def drop_nodes(
        self: DataTree, names: str | Iterable[str], *, errors: ErrorOptions = "raise"
    ) -> DataTree:
        """
        Drop child nodes from this node.

        Parameters
        ----------
        names : str or iterable of str
            Name(s) of nodes to drop.
        errors : {"raise", "ignore"}, default: "raise"
            If 'raise', raises a KeyError if any of the node names
            passed are not present as children of this node. If 'ignore',
            any given names that are present are dropped and no error is raised.

        Returns
        -------
        dropped : DataTree
            A copy of the node with the specified children dropped.
        """
        # the Iterable check is required for mypy
        if isinstance(names, str) or not isinstance(names, Iterable):
            names = {names}
        else:
            names = set(names)

        if errors == "raise":
            extra = names - set(self.children)
            if extra:
                raise KeyError(f"Cannot drop all nodes - nodes {extra} not present")

        children_to_keep = OrderedDict(
            {name: child for name, child in self.children.items() if name not in names}
        )
        return self._replace(children=children_to_keep)

    @classmethod
    def from_dict(
        cls,
        d: MutableMapping[str, Dataset | DataArray | DataTree | None],
        name: Optional[str] = None,
    ) -> DataTree:
        """
        Create a datatree from a dictionary of data objects, organised by paths into the tree.

        Parameters
        ----------
        d : dict-like
            A mapping from path names to xarray.Dataset, xarray.DataArray, or DataTree objects.

            Path names are to be given as unix-like path. If path names containing more than one part are given, new
            tree nodes will be constructed as necessary.

            To assign data to the root node of the tree use "/" as the path.
        name : Hashable, optional
            Name for the root node of the tree. Default is None.

        Returns
        -------
        DataTree

        Notes
        -----
        If your dictionary is nested you will need to flatten it before using this method.
        """

        # First create the root node
        root_data = d.pop("/", None)
        obj = cls(name=name, data=root_data, parent=None, children=None)

        if d:
            # Populate tree with children determined from data_objects mapping
            for path, data in d.items():
                # Create and set new node
                node_name = NodePath(path).name
                if isinstance(data, cls):
                    new_node = data.copy()
                    new_node.orphan()
                else:
                    new_node = cls(name=node_name, data=data)
                obj._set_item(
                    path,
                    new_node,
                    allow_overwrite=False,
                    new_nodes_along_path=True,
                )

        return obj

    def to_dict(self) -> Dict[str, Dataset]:
        """
        Create a dictionary mapping of absolute node paths to the data contained in those nodes.

        Returns
        -------
        Dict[str, Dataset]
        """
        return {node.path: node.to_dataset() for node in self.subtree}

    @property
    def nbytes(self) -> int:
        return sum(node.to_dataset().nbytes for node in self.subtree)

    def __len__(self) -> int:
        return len(self.children) + len(self.data_vars)

    @property
    def indexes(self) -> Indexes[pd.Index]:
        """Mapping of pandas.Index objects used for label based indexing.

        Raises an error if this DataTree node has indexes that cannot be coerced
        to pandas.Index objects.

        See Also
        --------
        DataTree.xindexes
        """
        return self.xindexes.to_pandas_indexes()

    @property
    def xindexes(self) -> Indexes[Index]:
        """Mapping of xarray Index objects used for label based indexing."""
        return Indexes(self._indexes, {k: self._variables[k] for k in self._indexes})

    @property
    def coords(self) -> DatasetCoordinates:
        """Dictionary of xarray.DataArray objects corresponding to coordinate
        variables
        """
        return DatasetCoordinates(self.to_dataset())

    @property
    def data_vars(self) -> DataVariables:
        """Dictionary of DataArray objects corresponding to data variables"""
        return DataVariables(self.to_dataset())

    def isomorphic(
        self,
        other: DataTree,
        from_root: bool = False,
        strict_names: bool = False,
    ) -> bool:
        """
        Two DataTrees are considered isomorphic if every node has the same number of children.

        Nothing about the data in each node is checked.

        Isomorphism is a necessary condition for two trees to be used in a nodewise binary operation,
        such as ``tree1 + tree2``.

        By default this method does not check any part of the tree above the given node.
        Therefore this method can be used as default to check that two subtrees are isomorphic.

        Parameters
        ----------
        other : DataTree
            The other tree object to compare to.
        from_root : bool, optional, default is False
            Whether or not to first traverse to the root of the two trees before checking for isomorphism.
            If neither tree has a parent then this has no effect.
        strict_names : bool, optional, default is False
            Whether or not to also check that every node in the tree has the same name as its counterpart in the other
            tree.

        See Also
        --------
        DataTree.equals
        DataTree.identical
        """
        try:
            check_isomorphic(
                self,
                other,
                require_names_equal=strict_names,
                check_from_root=from_root,
            )
            return True
        except (TypeError, TreeIsomorphismError):
            return False

    def equals(self, other: DataTree, from_root: bool = True) -> bool:
        """
        Two DataTrees are equal if they have isomorphic node structures, with matching node names,
        and if they have matching variables and coordinates, all of which are equal.

        By default this method will check the whole tree above the given node.

        Parameters
        ----------
        other : DataTree
            The other tree object to compare to.
        from_root : bool, optional, default is True
            Whether or not to first traverse to the root of the two trees before checking for isomorphism.
            If neither tree has a parent then this has no effect.

        See Also
        --------
        Dataset.equals
        DataTree.isomorphic
        DataTree.identical
        """
        if not self.isomorphic(other, from_root=from_root, strict_names=True):
            return False

        return all(
            [
                node.ds.equals(other_node.ds)
                for node, other_node in zip(self.subtree, other.subtree)
            ]
        )

    def identical(self, other: DataTree, from_root=True) -> bool:
        """
        Like equals, but will also check all dataset attributes and the attributes on
        all variables and coordinates.

        By default this method will check the whole tree above the given node.

        Parameters
        ----------
        other : DataTree
            The other tree object to compare to.
        from_root : bool, optional, default is True
            Whether or not to first traverse to the root of the two trees before checking for isomorphism.
            If neither tree has a parent then this has no effect.

        See Also
        --------
        Dataset.identical
        DataTree.isomorphic
        DataTree.equals
        """
        if not self.isomorphic(other, from_root=from_root, strict_names=True):
            return False

        return all(
            node.ds.identical(other_node.ds)
            for node, other_node in zip(self.subtree, other.subtree)
        )

    def filter(self: DataTree, filterfunc: Callable[[DataTree], bool]) -> DataTree:
        """
        Filter nodes according to a specified condition.

        Returns a new tree containing only the nodes in the original tree for which `fitlerfunc(node)` is True.
        Will also contain empty nodes at intermediate positions if required to support leaves.

        Parameters
        ----------
        filterfunc: function
            A function which accepts only one DataTree - the node on which filterfunc will be called.

        See Also
        --------
        pipe
        map_over_subtree
        """
        filtered_nodes = {
            node.path: node.ds for node in self.subtree if filterfunc(node)
        }
        return DataTree.from_dict(filtered_nodes, name=self.root.name)

    def map_over_subtree(
        self,
        func: Callable,
        *args: Iterable[Any],
        **kwargs: Any,
    ) -> DataTree | Tuple[DataTree]:
        """
        Apply a function to every dataset in this subtree, returning a new tree which stores the results.

        The function will be applied to any dataset stored in this node, as well as any dataset stored in any of the
        descendant nodes. The returned tree will have the same structure as the original subtree.

        func needs to return a Dataset in order to rebuild the subtree.

        Parameters
        ----------
        func : callable
            Function to apply to datasets with signature:
            `func(node.ds, *args, **kwargs) -> Dataset`.

            Function will not be applied to any nodes without datasets.
        *args : tuple, optional
            Positional arguments passed on to `func`.
        **kwargs : Any
            Keyword arguments passed on to `func`.

        Returns
        -------
        subtrees : DataTree, Tuple of DataTrees
            One or more subtrees containing results from applying ``func`` to the data at each node.
        """
        # TODO this signature means that func has no way to know which node it is being called upon - change?

        # TODO fix this typing error
        return map_over_subtree(func)(self, *args, **kwargs)  # type: ignore[operator]

    def map_over_subtree_inplace(
        self,
        func: Callable,
        *args: Iterable[Any],
        **kwargs: Any,
    ) -> None:
        """
        Apply a function to every dataset in this subtree, updating data in place.

        Parameters
        ----------
        func : callable
            Function to apply to datasets with signature:
            `func(node.ds, *args, **kwargs) -> Dataset`.

            Function will not be applied to any nodes without datasets,
        *args : tuple, optional
            Positional arguments passed on to `func`.
        **kwargs : Any
            Keyword arguments passed on to `func`.
        """

        # TODO if func fails on some node then the previous nodes will still have been updated...

        for node in self.subtree:
            if node.has_data:
                node.ds = func(node.ds, *args, **kwargs)

    def pipe(
        self, func: Callable | tuple[Callable, str], *args: Any, **kwargs: Any
    ) -> Any:
        """Apply ``func(self, *args, **kwargs)``

        This method replicates the pandas method of the same name.

        Parameters
        ----------
        func : callable
            function to apply to this xarray object (Dataset/DataArray).
            ``args``, and ``kwargs`` are passed into ``func``.
            Alternatively a ``(callable, data_keyword)`` tuple where
            ``data_keyword`` is a string indicating the keyword of
            ``callable`` that expects the xarray object.
        *args
            positional arguments passed into ``func``.
        **kwargs
            a dictionary of keyword arguments passed into ``func``.

        Returns
        -------
        object : Any
            the return type of ``func``.

        Notes
        -----
        Use ``.pipe`` when chaining together functions that expect
        xarray or pandas objects, e.g., instead of writing

        .. code:: python

            f(g(h(dt), arg1=a), arg2=b, arg3=c)

        You can write

        .. code:: python

            (dt.pipe(h).pipe(g, arg1=a).pipe(f, arg2=b, arg3=c))

        If you have a function that takes the data as (say) the second
        argument, pass a tuple indicating which keyword expects the
        data. For example, suppose ``f`` takes its data as ``arg2``:

        .. code:: python

            (dt.pipe(h).pipe(g, arg1=a).pipe((f, "arg2"), arg1=a, arg3=c))

        """
        if isinstance(func, tuple):
            func, target = func
            if target in kwargs:
                raise ValueError(
                    f"{target} is both the pipe target and a keyword argument"
                )
            kwargs[target] = self
        else:
            args = (self,) + args
        return func(*args, **kwargs)

    def render(self):
        """Print tree structure, including any data stored at each node."""
        for pre, fill, node in RenderTree(self):
            print(f"{pre}DataTree('{self.name}')")
            for ds_line in repr(node.ds)[1:]:
                print(f"{fill}{ds_line}")

    def merge(self, datatree: DataTree) -> DataTree:
        """Merge all the leaves of a second DataTree into this one."""
        raise NotImplementedError

    def merge_child_nodes(self, *paths, new_path: T_Path) -> DataTree:
        """Merge a set of child nodes into a single new node."""
        raise NotImplementedError

    # TODO some kind of .collapse() or .flatten() method to merge a subtree

    def as_array(self) -> DataArray:
        return self.ds.as_dataarray()

    @property
    def groups(self):
        """Return all netCDF4 groups in the tree, given as a tuple of path-like strings."""
        return tuple(node.path for node in self.subtree)

    def to_netcdf(
        self, filepath, mode: str = "w", encoding=None, unlimited_dims=None, **kwargs
    ):
        """
        Write datatree contents to a netCDF file.

        Parameters
        ----------
        filepath : str or Path
            Path to which to save this datatree.
        mode : {"w", "a"}, default: "w"
            Write ('w') or append ('a') mode. If mode='w', any existing file at
            this location will be overwritten. If mode='a', existing variables
            will be overwritten. Only appies to the root group.
        encoding : dict, optional
            Nested dictionary with variable names as keys and dictionaries of
            variable specific encodings as values, e.g.,
            ``{"root/set1": {"my_variable": {"dtype": "int16", "scale_factor": 0.1,
            "zlib": True}, ...}, ...}``. See ``xarray.Dataset.to_netcdf`` for available
            options.
        unlimited_dims : dict, optional
            Mapping of unlimited dimensions per group that that should be serialized as unlimited dimensions.
            By default, no dimensions are treated as unlimited dimensions.
            Note that unlimited_dims may also be set via
            ``dataset.encoding["unlimited_dims"]``.
        kwargs :
            Addional keyword arguments to be passed to ``xarray.Dataset.to_netcdf``
        """
        from .io import _datatree_to_netcdf

        _datatree_to_netcdf(
            self,
            filepath,
            mode=mode,
            encoding=encoding,
            unlimited_dims=unlimited_dims,
            **kwargs,
        )

    def to_zarr(
        self, store, mode: str = "w", encoding=None, consolidated: bool = True, **kwargs
    ):
        """
        Write datatree contents to a Zarr store.

        Parameters
        ----------
        store : MutableMapping, str or Path, optional
            Store or path to directory in file system
        mode : {{"w", "w-", "a", "r+", None}, default: "w"
            Persistence mode: “w” means create (overwrite if exists); “w-” means create (fail if exists);
            “a” means override existing variables (create if does not exist); “r+” means modify existing
            array values only (raise an error if any metadata or shapes would change). The default mode
            is “a” if append_dim is set. Otherwise, it is “r+” if region is set and w- otherwise.
        encoding : dict, optional
            Nested dictionary with variable names as keys and dictionaries of
            variable specific encodings as values, e.g.,
            ``{"root/set1": {"my_variable": {"dtype": "int16", "scale_factor": 0.1}, ...}, ...}``.
            See ``xarray.Dataset.to_zarr`` for available options.
        consolidated : bool
            If True, apply zarr's `consolidate_metadata` function to the store
            after writing metadata for all groups.
        kwargs :
            Additional keyword arguments to be passed to ``xarray.Dataset.to_zarr``
        """
        from .io import _datatree_to_zarr

        _datatree_to_zarr(
            self,
            store,
            mode=mode,
            encoding=encoding,
            consolidated=consolidated,
            **kwargs,
        )

    def plot(self):
        raise NotImplementedError<|MERGE_RESOLUTION|>--- conflicted
+++ resolved
@@ -30,10 +30,6 @@
 from xarray.core.indexes import Index, Indexes
 from xarray.core.merge import dataset_update_method
 from xarray.core.options import OPTIONS as XR_OPTS
-<<<<<<< HEAD
-from xarray.core.utils import Default, Frozen, HybridMappingProxy, _default
-from xarray.core.variable import Variable
-=======
 from xarray.core.utils import (
     Default,
     Frozen,
@@ -42,7 +38,6 @@
     either_dict_or_kwargs,
 )
 from xarray.core.variable import Variable, calculate_dimensions
->>>>>>> 43eaffe9
 
 from . import formatting, formatting_html
 from .mapping import TreeIsomorphismError, check_isomorphic, map_over_subtree
