from __future__ import annotations

import copy
import itertools
from collections import OrderedDict
from html import escape
from typing import (
    TYPE_CHECKING,
    Any,
    Callable,
    Dict,
    Generic,
    Hashable,
    Iterable,
    Iterator,
    Mapping,
    MutableMapping,
    Optional,
    Set,
    Tuple,
    Union,
)

import pandas as pd
from xarray.core import utils
from xarray.core.coordinates import DatasetCoordinates
from xarray.core.dataarray import DataArray
from xarray.core.dataset import Dataset, DataVariables
from xarray.core.indexes import Index, Indexes
from xarray.core.merge import dataset_update_method
from xarray.core.options import OPTIONS as XR_OPTS
from xarray.core.utils import Default, Frozen, _default
from xarray.core.variable import Variable

from . import formatting, formatting_html
from .mapping import TreeIsomorphismError, check_isomorphic, map_over_subtree
from .ops import (
    DataTreeArithmeticMixin,
    MappedDatasetMethodsMixin,
    MappedDataWithCoords,
)
from .render import RenderTree
from .treenode import NodePath, Tree, TreeNode

try:
    from xarray.core.variable import calculate_dimensions
except ImportError:
    # for xarray versions 2022.03.0 and earlier
    from xarray.core.dataset import calculate_dimensions

if TYPE_CHECKING:
    from xarray.core.merge import CoercibleValue

# """
# DEVELOPERS' NOTE
# ----------------
# The idea of this module is to create a `DataTree` class which inherits the tree structure from TreeNode, and also copies
# the entire API of `xarray.Dataset`, but with certain methods decorated to instead map the dataset function over every
# node in the tree. As this API is copied without directly subclassing `xarray.Dataset` we instead create various Mixin
# classes (in ops.py) which each define part of `xarray.Dataset`'s extensive API.
#
# Some of these methods must be wrapped to map over all nodes in the subtree. Others are fine to inherit unaltered
# (normally because they (a) only call dataset properties and (b) don't return a dataset that should be nested into a new
# tree) and some will get overridden by the class definition of DataTree.
# """


T_Path = Union[str, NodePath]


def _coerce_to_dataset(data: Dataset | DataArray | None) -> Dataset:
    if isinstance(data, DataArray):
        ds = data.to_dataset()
    elif isinstance(data, Dataset):
        ds = data
    elif data is None:
        ds = Dataset()
    else:
        raise TypeError(
            f"data object is not an xarray Dataset, DataArray, or None, it is of type {type(data)}"
        )
    return ds


def _check_for_name_collisions(
    children: Iterable[str], variables: Iterable[Hashable]
) -> None:
    colliding_names = set(children).intersection(set(variables))
    if colliding_names:
        raise KeyError(
            f"Some names would collide between variables and children: {list(colliding_names)}"
        )


class DataTree(
    TreeNode,
    MappedDatasetMethodsMixin,
    MappedDataWithCoords,
    DataTreeArithmeticMixin,
    Generic[Tree],
    Mapping,
):
    """
    A tree-like hierarchical collection of xarray objects.

    Attempts to present an API like that of xarray.Dataset, but methods are wrapped to also update all the tree's child nodes.
    """

    # TODO attribute-like access for both vars and child nodes (by inheriting from xarray.core.common.AttrsAccessMixin?)

    # TODO ipython autocomplete for child nodes

    # TODO Some way of sorting children by depth

    # TODO Consistency in copying vs updating objects

    # TODO do we need a watch out for if methods intended only for root nodes are called on non-root nodes?

    # TODO dataset methods which should not or cannot act over the whole tree, such as .to_array

    # TODO del and delitem methods

    # TODO .loc, __contains__, __iter__, __array__, __len__

    # TODO a lot of properties like .variables could be defined in a DataMapping class which both Dataset and DataTree inherit from

    # TODO __slots__

    # TODO all groupby classes

    _name: Optional[str]
    _parent: Optional[DataTree]
    _children: OrderedDict[str, DataTree]
    _attrs: Optional[Dict[Hashable, Any]]
    _cache: Dict[str, Any]
    _coord_names: Set[Hashable]
    _dims: Dict[Hashable, int]
    _encoding: Optional[Dict[Hashable, Any]]
    _close: Optional[Callable[[], None]]
    _indexes: Dict[Hashable, Index]
    _variables: Dict[Hashable, Variable]

    def __init__(
        self,
        data: Dataset | DataArray = None,
        parent: DataTree = None,
        children: Mapping[str, DataTree] = None,
        name: str = None,
    ):
        """
        Create a single node of a DataTree, which optionally contains data in the form of an xarray.Dataset.

        Parameters
        ----------
        data : Dataset, DataArray, or None, optional
            Data to store under the .ds attribute of this node. DataArrays will be promoted to Datasets.
            Default is None.
        parent : DataTree, optional
            Parent node to this node. Default is None.
        children : Mapping[str, DataTree], optional
            Any child nodes of this node. Default is None.
        name : str, optional
            Name for the root node of the tree. Default is None.

        Returns
        -------
        node :  DataTree

        See Also
        --------
        DataTree.from_dict
        """

        # validate input
        if children is None:
            children = {}
        ds = _coerce_to_dataset(data)
        _check_for_name_collisions(children, ds.variables)

        # set tree attributes
        super().__init__(children=children)
        self.name = name
        self.parent = parent
<<<<<<< HEAD

        # set data attributes
        self._replace(
            inplace=True,
            variables=ds._variables,
            coord_names=ds._coord_names,
            dims=ds._dims,
            indexes=ds._indexes,
            attrs=ds._attrs,
            encoding=ds._encoding,
        )
        self._close = ds._close
=======
        self.ds = data
>>>>>>> 7dcb0595

    @property
    def name(self) -> str | None:
        """The name of this node."""
        return self._name

    @name.setter
    def name(self, name: str | None) -> None:
<<<<<<< HEAD
        if not isinstance(name, str) and name is not None:
            raise TypeError("name must either be a string or None")
=======
        if name is not None:
            if not isinstance(name, str):
                raise TypeError("node name must be a string or None")
            if "/" in name:
                raise ValueError("node names cannot contain forward slashes")
>>>>>>> 7dcb0595
        self._name = name

    @property
    def parent(self: DataTree) -> DataTree | None:
        """Parent of this node."""
        return self._parent

    @parent.setter
    def parent(self: DataTree, new_parent: DataTree) -> None:
        if new_parent and self.name is None:
            raise ValueError("Cannot set an unnamed node as a child of another node")
        self._set_parent(new_parent, self.name)

    @property
    def ds(self) -> Dataset:
        """The data in this node, returned as a Dataset."""
        # TODO change this to return only an immutable view onto this node's data (see GH #80)
        return self.to_dataset()

    @ds.setter
    def ds(self, data: Union[Dataset, DataArray] = None) -> None:

        ds = _coerce_to_dataset(data)

        _check_for_name_collisions(self.children, ds.variables)

        self._replace(
            inplace=True,
            variables=ds._variables,
            coord_names=ds._coord_names,
            dims=ds._dims,
            indexes=ds._indexes,
            attrs=ds._attrs,
            encoding=ds._encoding,
        )
        self._close = ds._close

    def _pre_attach(self: DataTree, parent: DataTree) -> None:
        """
        Method which superclass calls before setting parent, here used to prevent having two
        children with duplicate names (or a data variable with the same name as a child).
        """
        super()._pre_attach(parent)
        if self.name in list(parent.ds.variables):
            raise KeyError(
                f"parent {parent.name} already contains a data variable named {self.name}"
            )

    def to_dataset(self) -> Dataset:
        """Return the data in this node as a new xarray.Dataset object."""
        return Dataset._construct_direct(
            self._variables,
            self._coord_names,
            self._dims,
            self._attrs,
            self._indexes,
            self._encoding,
            self._close,
        )

    @property
    def has_data(self):
        """Whether or not there are any data variables in this node."""
        return len(self._variables) > 0

    @property
    def has_attrs(self) -> bool:
        """Whether or not there are any metadata attributes in this node."""
        return len(self.attrs.keys()) > 0

    @property
    def is_empty(self) -> bool:
        """False if node contains any data or attrs. Does not look at children."""
        return not (self.has_data or self.has_attrs)

    @property
    def variables(self) -> Mapping[Hashable, Variable]:
        """Low level interface to Dataset contents as dict of Variable objects.

        This ordered dictionary is frozen to prevent mutation that could
        violate Dataset invariants. It contains all variable objects
        constituting the Dataset, including both data variables and
        coordinates.
        """
        return Frozen(self._variables)

    @property
    def attrs(self) -> Dict[Hashable, Any]:
        """Dictionary of global attributes on this dataset"""
        if self._attrs is None:
            self._attrs = {}
        return self._attrs

    @attrs.setter
    def attrs(self, value: Mapping[Any, Any]) -> None:
        self._attrs = dict(value)

    @property
    def encoding(self) -> Dict:
        """Dictionary of global encoding attributes on this dataset"""
        if self._encoding is None:
            self._encoding = {}
        return self._encoding

    @encoding.setter
    def encoding(self, value: Mapping) -> None:
        self._encoding = dict(value)

    @property
    def dims(self) -> Mapping[Hashable, int]:
        """Mapping from dimension names to lengths.

        Cannot be modified directly, but is updated when adding new variables.

        Note that type of this object differs from `DataArray.dims`.
        See `Dataset.sizes` and `DataArray.sizes` for consistently named
        properties.
        """
        return Frozen(self._dims)

    @property
    def sizes(self) -> Mapping[Hashable, int]:
        """Mapping from dimension names to lengths.

        Cannot be modified directly, but is updated when adding new variables.

        This is an alias for `Dataset.dims` provided for the benefit of
        consistency with `DataArray.sizes`.

        See Also
        --------
        DataArray.sizes
        """
        return self.dims

    def __contains__(self, key: object) -> bool:
        """The 'in' operator will return true or false depending on whether
        'key' is either an array stored in the datatree or a child node, or neither.
        """
        return key in self.variables or key in self.children

    def __bool__(self) -> bool:
        return bool(self.ds.data_vars) or bool(self.children)

    def __iter__(self) -> Iterator[Hashable]:
        return itertools.chain(self.ds.data_vars, self.children)

    def __repr__(self) -> str:
        return formatting.datatree_repr(self)

    def __str__(self) -> str:
        return formatting.datatree_repr(self)

    def _repr_html_(self):
        """Make html representation of datatree object"""
        if XR_OPTS["display_style"] == "text":
            return f"<pre>{escape(repr(self))}</pre>"
        return formatting_html.datatree_repr(self)

    @classmethod
    def _construct_direct(
        cls,
        variables: dict[Any, Variable],
        coord_names: set[Hashable],
        dims: dict[Any, int] = None,
        attrs: dict = None,
        indexes: dict[Any, Index] = None,
        encoding: dict = None,
        name: str | None = None,
        parent: DataTree | None = None,
        children: OrderedDict[str, DataTree] = None,
        close: Callable[[], None] = None,
    ) -> DataTree:
        """Shortcut around __init__ for internal use when we want to skip
        costly validation
        """

        # data attributes
        if dims is None:
            dims = calculate_dimensions(variables)
        if indexes is None:
            indexes = {}
        if children is None:
            children = OrderedDict()

        obj: DataTree = object.__new__(cls)
        obj._variables = variables
        obj._coord_names = coord_names
        obj._dims = dims
        obj._indexes = indexes
        obj._attrs = attrs
        obj._close = close
        obj._encoding = encoding

        # tree attributes
        obj._name = name
        obj._children = children
        obj._parent = parent

        return obj

    def _replace(
        self: DataTree,
        variables: dict[Hashable, Variable] = None,
        coord_names: set[Hashable] = None,
        dims: dict[Any, int] = None,
        attrs: dict[Hashable, Any] | None | Default = _default,
        indexes: dict[Hashable, Index] = None,
        encoding: dict | None | Default = _default,
        name: str | None | Default = _default,
        parent: DataTree | None = _default,
        children: OrderedDict[str, DataTree] = None,
        inplace: bool = False,
    ) -> DataTree:
        """
        Fastpath constructor for internal use.

        Returns an object with optionally replaced attributes.

        Explicitly passed arguments are *not* copied when placed on the new
        datatree. It is up to the caller to ensure that they have the right type
        and are not used elsewhere.
        """
        if inplace:
            if variables is not None:
                self._variables = variables
            if coord_names is not None:
                self._coord_names = coord_names
            if dims is not None:
                self._dims = dims
            if attrs is not _default:
                self._attrs = attrs
            if indexes is not None:
                self._indexes = indexes
            if encoding is not _default:
                self._encoding = encoding
            if name is not _default:
                self._name = name
            if parent is not _default:
                self._parent = parent
            if children is not None:
                self._children = children
            obj = self
        else:
            if variables is None:
                variables = self._variables.copy()
            if coord_names is None:
                coord_names = self._coord_names.copy()
            if dims is None:
                dims = self._dims.copy()
            if attrs is _default:
                attrs = copy.copy(self._attrs)
            if indexes is None:
                indexes = self._indexes.copy()
            if encoding is _default:
                encoding = copy.copy(self._encoding)
            if name is _default:
                name = self._name  # no need to copy str objects or None
            if parent is _default:
                parent = copy.copy(self._parent)
            if children is _default:
                children = copy.copy(self._children)
            obj = self._construct_direct(
                variables,
                coord_names,
                dims,
                attrs,
                indexes,
                encoding,
                name,
                parent,
                children,
            )
        return obj

    def get(
        self: DataTree, key: str, default: Optional[DataTree | DataArray] = None
    ) -> Optional[DataTree | DataArray]:
        """
        Access child nodes stored in this node as a DataTree or variables or coordinates stored in this node as a
        DataArray.

        Parameters
        ----------
        key : str
            Name of variable / node item, which must lie in this immediate node (not elsewhere in the tree).
        default : DataTree | DataArray, optional
            A value to return if the specified key does not exist.
            Default value is None.
        """
        if key in self.children:
            return self.children[key]
        elif key in self.ds:
            return self.ds[key]
        else:
            return default

    def __getitem__(self: DataTree, key: str) -> DataTree | DataArray:
        """
        Access child nodes stored in this tree as a DataTree or variables or coordinates stored in this tree as a
        DataArray.

        Parameters
        ----------
        key : str
            Name of variable / node, or unix-like path to variable / node.
        """

        # Either:
        if utils.is_dict_like(key):

            # dict-like indexing
            raise NotImplementedError("Should this index over whole tree?")
        elif isinstance(key, str):
            # TODO should possibly deal with hashables in general?
            # path-like: a name of a node/variable, or path to a node/variable
            path = NodePath(key)
            return self._get_item(path)
        elif utils.is_list_like(key):
            # iterable of variable names
            raise NotImplementedError(
                "Selecting via tags is deprecated, and selecting multiple items should be "
                "implemented via .subset"
            )
        else:
            raise ValueError(f"Invalid format for key: {key}")

    def _set(self, key: str, val: DataTree | CoercibleValue) -> None:
        """
        Set the child node or variable with the specified key to value.

        Counterpart to the public .get method, and also only works on the immediate node, not other nodes in the tree.
        """
        if isinstance(val, DataTree):
            val.name = key
            val.parent = self
        elif isinstance(val, (DataArray, Variable)):
            # TODO this should also accomodate other types that can be coerced into Variables
            self.update({key: val})
        else:
            raise TypeError(f"Type {type(val)} cannot be assigned to a DataTree")

    def __setitem__(
        self, key: str, value: DataTree | Dataset | DataArray | Variable
    ) -> None:
        """
        Add either a child node or an array to the tree, at any position.

        Data can be added anywhere, and new nodes will be created to cross the path to the new location if necessary.

        If there is already a node at the given location, then if value is a Node class or Dataset it will overwrite the
        data already present at that node, and if value is a single array, it will be merged with it.
        """
        # TODO xarray.Dataset accepts other possibilities, how do we exactly replicate all the behaviour?
        if utils.is_dict_like(key):
            raise NotImplementedError
        elif isinstance(key, str):
            # TODO should possibly deal with hashables in general?
            # path-like: a name of a node/variable, or path to a node/variable
            path = NodePath(key)
            return self._set_item(path, value, new_nodes_along_path=True)
        else:
            raise ValueError("Invalid format for key")

    def update(self, other: Dataset | Mapping[str, DataTree | DataArray]) -> None:
        """
        Update this node's children and / or variables.

        Just like `dict.update` this is an in-place operation.
        """
        # TODO separate by type
        new_children = {}
        new_variables = {}
        for k, v in other.items():
            if isinstance(v, DataTree):
                new_children[k] = v
            elif isinstance(v, (DataArray, Variable)):
                # TODO this should also accommodate other types that can be coerced into Variables
                new_variables[k] = v
            else:
                raise TypeError(f"Type {type(v)} cannot be assigned to a DataTree")

        vars_merge_result = dataset_update_method(self.to_dataset(), new_variables)
        # TODO are there any subtleties with preserving order of children like this?
        merged_children = OrderedDict(**self.children, **new_children)
        self._replace(
            inplace=True, children=merged_children, **vars_merge_result._asdict()
        )

    @classmethod
    def from_dict(
        cls,
        d: MutableMapping[str, Dataset | DataArray | None],
        name: str = None,
    ) -> DataTree:
        """
        Create a datatree from a dictionary of data objects, labelled by paths into the tree.

        Parameters
        ----------
        d : dict-like
            A mapping from path names to xarray.Dataset, xarray.DataArray, or DataTree objects.

            Path names are to be given as unix-like path. If path names containing more than one part are given, new
            tree nodes will be constructed as necessary.

            To assign data to the root node of the tree use "/" as the path.
        name : Hashable, optional
            Name for the root node of the tree. Default is None.

        Returns
        -------
        DataTree

        Notes
        -----
        If your dictionary is nested you will need to flatten it before using this method.
        """

        # First create the root node
        root_data = d.pop("/", None)
        obj = cls(name=name, data=root_data, parent=None, children=None)

        if d:
            # Populate tree with children determined from data_objects mapping
            for path, data in d.items():
                # Create and set new node
                node_name = NodePath(path).name
                new_node = cls(name=node_name, data=data)
                obj._set_item(
                    path,
                    new_node,
                    allow_overwrite=False,
                    new_nodes_along_path=True,
                )

        return obj

    def to_dict(self) -> Dict[str, Any]:
        """
        Create a dictionary mapping of absolute node paths to the data contained in those nodes.

        Returns
        -------
        Dict
        """
        return {node.path: node.ds for node in self.subtree}

    @property
    def nbytes(self) -> int:
        return sum(node.to_dataset().nbytes for node in self.subtree)

    def __len__(self) -> int:
        return len(self.children) + len(self.data_vars)

    @property
    def indexes(self) -> Indexes[pd.Index]:
        """Mapping of pandas.Index objects used for label based indexing.
        Raises an error if this DataTree node has indexes that cannot be coerced
        to pandas.Index objects.
        See Also /
        --------
        DataTree.xindexes
        """
        return self.xindexes.to_pandas_indexes()

    @property
    def xindexes(self) -> Indexes[Index]:
        """Mapping of xarray Index objects used for label based indexing."""
        return Indexes(self._indexes, {k: self._variables[k] for k in self._indexes})

    @property
    def coords(self) -> DatasetCoordinates:
        """Dictionary of xarray.DataArray objects corresponding to coordinate
        variables
        """
        return DatasetCoordinates(self.to_dataset())

    @property
    def data_vars(self) -> DataVariables:
        """Dictionary of DataArray objects corresponding to data variables"""
        return DataVariables(self.to_dataset())

    def isomorphic(
        self,
        other: DataTree,
        from_root: bool = False,
        strict_names: bool = False,
    ) -> bool:
        """
        Two DataTrees are considered isomorphic if every node has the same number of children.

        Nothing about the data in each node is checked.

        Isomorphism is a necessary condition for two trees to be used in a nodewise binary operation,
        such as tree1 + tree2.

        By default this method does not check any part of the tree above the given node.
        Therefore this method can be used as default to check that two subtrees are isomorphic.

        Parameters
        ----------
        other : DataTree
            The tree object to compare to.
        from_root : bool, optional, default is False
            Whether or not to first traverse to the root of the trees before checking for isomorphism.
            If a & b have no parents then this has no effect.
        strict_names : bool, optional, default is False
            Whether or not to also check that each node has the same name as its counterpart.

        See Also
        --------
        DataTree.equals
        DataTree.identical
        """
        try:
            check_isomorphic(
                self,
                other,
                require_names_equal=strict_names,
                check_from_root=from_root,
            )
            return True
        except (TypeError, TreeIsomorphismError):
            return False

    def equals(self, other: DataTree, from_root: bool = True) -> bool:
        """
        Two DataTrees are equal if they have isomorphic node structures, with matching node names,
        and if they have matching variables and coordinates, all of which are equal.

        By default this method will check the whole tree above the given node.

        Parameters
        ----------
        other : DataTree
            The tree object to compare to.
        from_root : bool, optional, default is True
            Whether or not to first traverse to the root of the trees before checking.
            If a & b have no parents then this has no effect.

        See Also
        --------
        Dataset.equals
        DataTree.isomorphic
        DataTree.identical
        """
        if not self.isomorphic(other, from_root=from_root, strict_names=True):
            return False

        return all(
            [
                node.ds.equals(other_node.ds)
                for node, other_node in zip(self.subtree, other.subtree)
            ]
        )

    def identical(self, other: DataTree, from_root=True) -> bool:
        """
        Like equals, but will also check all dataset attributes and the attributes on
        all variables and coordinates.

        By default this method will check the whole tree above the given node.

        Parameters
        ----------
        other : DataTree
            The tree object to compare to.
        from_root : bool, optional, default is True
            Whether or not to first traverse to the root of the trees before checking.
            If a & b have no parents then this has no effect.

        See Also
        --------
        Dataset.identical
        DataTree.isomorphic
        DataTree.equals
        """
        if not self.isomorphic(other, from_root=from_root, strict_names=True):
            return False

        return all(
            node.ds.identical(other_node.ds)
            for node, other_node in zip(self.subtree, other.subtree)
        )

    def map_over_subtree(
        self,
        func: Callable,
        *args: Iterable[Any],
        **kwargs: Any,
    ) -> DataTree | Tuple[DataTree]:
        """
        Apply a function to every dataset in this subtree, returning a new tree which stores the results.

        The function will be applied to any dataset stored in this node, as well as any dataset stored in any of the
        descendant nodes. The returned tree will have the same structure as the original subtree.

        func needs to return a Dataset in order to rebuild the subtree.

        Parameters
        ----------
        func : callable
            Function to apply to datasets with signature:
            `func(node.ds, *args, **kwargs) -> Dataset`.

            Function will not be applied to any nodes without datasets.
        *args : tuple, optional
            Positional arguments passed on to `func`.
        **kwargs : Any
            Keyword arguments passed on to `func`.

        Returns
        -------
        subtrees : DataTree, Tuple of DataTrees
            One or more subtrees containing results from applying ``func`` to the data at each node.
        """
        # TODO this signature means that func has no way to know which node it is being called upon - change?

        # TODO fix this typing error
        return map_over_subtree(func)(self, *args, **kwargs)  # type: ignore[operator]

    def map_over_subtree_inplace(
        self,
        func: Callable,
        *args: Iterable[Any],
        **kwargs: Any,
    ) -> None:
        """
        Apply a function to every dataset in this subtree, updating data in place.

        Parameters
        ----------
        func : callable
            Function to apply to datasets with signature:
            `func(node.ds, *args, **kwargs) -> Dataset`.

            Function will not be applied to any nodes without datasets,
        *args : tuple, optional
            Positional arguments passed on to `func`.
        **kwargs : Any
            Keyword arguments passed on to `func`.
        """

        # TODO if func fails on some node then the previous nodes will still have been updated...

        for node in self.subtree:
            if node.has_data:
                node.ds = func(node.ds, *args, **kwargs)

    def render(self):
        """Print tree structure, including any data stored at each node."""
        for pre, fill, node in RenderTree(self):
            print(f"{pre}DataTree('{self.name}')")
            for ds_line in repr(node.ds)[1:]:
                print(f"{fill}{ds_line}")

    def merge(self, datatree: DataTree) -> DataTree:
        """Merge all the leaves of a second DataTree into this one."""
        raise NotImplementedError

    def merge_child_nodes(self, *paths, new_path: T_Path) -> DataTree:
        """Merge a set of child nodes into a single new node."""
        raise NotImplementedError

    # TODO some kind of .collapse() or .flatten() method to merge a subtree

    def as_array(self) -> DataArray:
        return self.ds.as_dataarray()

    @property
    def groups(self):
        """Return all netCDF4 groups in the tree, given as a tuple of path-like strings."""
        return tuple(node.path for node in self.subtree)

    def to_netcdf(
        self, filepath, mode: str = "w", encoding=None, unlimited_dims=None, **kwargs
    ):
        """
        Write datatree contents to a netCDF file.

        Parameters
        ----------
        filepath : str or Path
            Path to which to save this datatree.
        mode : {"w", "a"}, default: "w"
            Write ('w') or append ('a') mode. If mode='w', any existing file at
            this location will be overwritten. If mode='a', existing variables
            will be overwritten. Only appies to the root group.
        encoding : dict, optional
            Nested dictionary with variable names as keys and dictionaries of
            variable specific encodings as values, e.g.,
            ``{"root/set1": {"my_variable": {"dtype": "int16", "scale_factor": 0.1,
            "zlib": True}, ...}, ...}``. See ``xarray.Dataset.to_netcdf`` for available
            options.
        unlimited_dims : dict, optional
            Mapping of unlimited dimensions per group that that should be serialized as unlimited dimensions.
            By default, no dimensions are treated as unlimited dimensions.
            Note that unlimited_dims may also be set via
            ``dataset.encoding["unlimited_dims"]``.
        kwargs :
            Addional keyword arguments to be passed to ``xarray.Dataset.to_netcdf``
        """
        from .io import _datatree_to_netcdf

        _datatree_to_netcdf(
            self,
            filepath,
            mode=mode,
            encoding=encoding,
            unlimited_dims=unlimited_dims,
            **kwargs,
        )

    def to_zarr(
        self, store, mode: str = "w", encoding=None, consolidated: bool = True, **kwargs
    ):
        """
        Write datatree contents to a Zarr store.

        Parameters
        ----------
        store : MutableMapping, str or Path, optional
            Store or path to directory in file system
        mode : {{"w", "w-", "a", "r+", None}, default: "w"
            Persistence mode: “w” means create (overwrite if exists); “w-” means create (fail if exists);
            “a” means override existing variables (create if does not exist); “r+” means modify existing
            array values only (raise an error if any metadata or shapes would change). The default mode
            is “a” if append_dim is set. Otherwise, it is “r+” if region is set and w- otherwise.
        encoding : dict, optional
            Nested dictionary with variable names as keys and dictionaries of
            variable specific encodings as values, e.g.,
            ``{"root/set1": {"my_variable": {"dtype": "int16", "scale_factor": 0.1}, ...}, ...}``.
            See ``xarray.Dataset.to_zarr`` for available options.
        consolidated : bool
            If True, apply zarr's `consolidate_metadata` function to the store
            after writing metadata for all groups.
        kwargs :
            Additional keyword arguments to be passed to ``xarray.Dataset.to_zarr``
        """
        from .io import _datatree_to_zarr

        _datatree_to_zarr(
            self,
            store,
            mode=mode,
            encoding=encoding,
            consolidated=consolidated,
            **kwargs,
        )

    def plot(self):
        raise NotImplementedError<|MERGE_RESOLUTION|>--- conflicted
+++ resolved
@@ -181,7 +181,6 @@
         super().__init__(children=children)
         self.name = name
         self.parent = parent
-<<<<<<< HEAD
 
         # set data attributes
         self._replace(
@@ -194,9 +193,6 @@
             encoding=ds._encoding,
         )
         self._close = ds._close
-=======
-        self.ds = data
->>>>>>> 7dcb0595
 
     @property
     def name(self) -> str | None:
@@ -205,16 +201,11 @@
 
     @name.setter
     def name(self, name: str | None) -> None:
-<<<<<<< HEAD
-        if not isinstance(name, str) and name is not None:
-            raise TypeError("name must either be a string or None")
-=======
         if name is not None:
             if not isinstance(name, str):
                 raise TypeError("node name must be a string or None")
             if "/" in name:
                 raise ValueError("node names cannot contain forward slashes")
->>>>>>> 7dcb0595
         self._name = name
 
     @property
