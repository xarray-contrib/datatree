from __future__ import annotations

from typing import (
    TYPE_CHECKING,
    Any,
    Callable,
    Hashable,
    Iterable,
    Mapping,
    MutableMapping,
    Tuple,
    Union,
)

<<<<<<< HEAD
import anytree  # type: ignore
=======
>>>>>>> ea35d36c
from xarray import DataArray, Dataset, merge
from xarray.core import dtypes, utils
from xarray.core.variable import Variable

from .formatting import tree_repr
from .mapping import TreeIsomorphismError, check_isomorphic, map_over_subtree
from .ops import (
    DataTreeArithmeticMixin,
    MappedDatasetMethodsMixin,
    MappedDataWithCoords,
)
from .render import RenderTree
from .treenode import NodePath, TreeNode

if TYPE_CHECKING:
    from xarray.core.merge import CoercibleValue

# """
# DEVELOPERS' NOTE
# ----------------
# The idea of this module is to create a `DataTree` class which inherits the tree structure from TreeNode, and also copies
# the entire API of `xarray.Dataset`, but with certain methods decorated to instead map the dataset function over every
# node in the tree. As this API is copied without directly subclassing `xarray.Dataset` we instead create various Mixin
# classes (in ops.py) which each define part of `xarray.Dataset`'s extensive API.

# Some of these methods must be wrapped to map over all nodes in the subtree. Others are fine to inherit unaltered
# (normally because they (a) only call dataset properties and (b) don't return a dataset that should be nested into a new
# tree) and some will get overridden by the class definition of DataTree.
# """


T_Path = Union[str, NodePath]


class DataTree(
    TreeNode,
    MappedDatasetMethodsMixin,
    MappedDataWithCoords,
    DataTreeArithmeticMixin,
):
    """
    A tree-like hierarchical collection of xarray objects.

    Attempts to present an API like that of xarray.Dataset, but methods are wrapped to also update all the tree's child nodes.
    """

    # TODO attribute-like access for both vars and child nodes (by inheriting from xarray.core.common.AttrsAccessMixin?)

    # TODO ipython autocomplete for child nodes

    # TODO Some way of sorting children by depth

    # TODO Consistency in copying vs updating objects

    # TODO do we need a watch out for if methods intended only for root nodes are called on non-root nodes?

    # TODO dataset methods which should not or cannot act over the whole tree, such as .to_array

    # TODO del and delitem methods

    # TODO .loc, __contains__, __iter__, __array__, __len__

    _name: str | None
    _ds: Dataset | None

    def __init__(
        self,
        data: Dataset | DataArray = None,
        parent: DataTree = None,
        children: Mapping[str, DataTree] = None,
        name: str = None,
    ):
        """
        Create a single node of a DataTree, which optionally contains data in the form of an xarray.Dataset.

        Parameters
        ----------
        data : Dataset, DataArray, Variable or None, optional
            Data to store under the .ds attribute of this node. DataArrays and Variables will be promoted to Datasets.
            Default is None.
        parent : DataTree, optional
            Parent node to this node. Default is None.
        children : Mapping[str, DataTree], optional
            Any child nodes of this node. Default is None.
        name : str, optional
            Name for the root node of the tree.

        Returns
        -------
        node :  DataTree

        See Also
        --------
        DataTree.from_dict
        """

        super().__init__(children=children)
        self._name = name
        self.parent = parent
        self.ds = data

    @property
    def name(self) -> str | None:
        """The name of this node."""
        return self._name

    @name.setter
    def name(self, name: str | None) -> None:
        self._name = name

    @TreeNode.parent.setter
    def parent(self, new_parent: DataTree) -> None:
        if new_parent and self.name is None:
            raise ValueError("Cannot set an unnamed node as a child of another node")
        self._set_parent(new_parent, self.name)

    @property
    def ds(self) -> Dataset:
        """The data in this node, returned as a Dataset."""
        return self._ds

    @ds.setter
    def ds(self, data: Union[Dataset, DataArray] = None):
        if not isinstance(data, (Dataset, DataArray)) and data is not None:
            raise TypeError(
                f"{type(data)} object is not an xarray Dataset, DataArray, or None"
            )

        if isinstance(data, DataArray):
            data = data.to_dataset()
        elif data is None:
            data = Dataset()

        for var in list(data.variables):
            if var in self.children:
                raise KeyError(
                    f"Cannot add variable named {var}: node already has a child named {var}"
                )

        self._ds = data

    @property
    def has_data(self) -> bool:
        """Whether or not there are any data variables in this node."""
        return len(self.ds.variables) > 0

    @property
    def has_attrs(self) -> bool:
        """Whether or not there are any metadata attributes in this node."""
        return len(self.ds.attrs.keys()) > 0

    @property
    def is_empty(self) -> bool:
        """False if node contains any data or attrs. Does not look at children."""
        return not (self.has_data or self.has_attrs)

    def _pre_attach(self, parent: TreeNode) -> None:
        """
        Method which superclass calls before setting parent, here used to prevent having two
        children with duplicate names (or a data variable with the same name as a child).
        """
        super()._pre_attach(parent)
        if parent.has_data and self.name in list(parent.ds.variables):
            raise KeyError(
                f"parent {parent.name} already contains a data variable named {self.name}"
            )

    def __repr__(self):
        return tree_repr(self)

    def __str__(self):
        return tree_repr(self)

    def get(
        self, key: str, default: DataTree | DataArray = None
    ) -> DataTree | DataArray | None:
        """
        Access child nodes stored in this node as a DataTree or variables or coordinates stored in this node as a
        DataArray.

        Parameters
        ----------
        key : str
            Name of variable / node item, which must lie in this immediate node (not elsewhere in the tree).
        default : DataTree | DataArray, optional
            A value to return if the specified key does not exist.
            Default value is None.
        """
        if key in self.children:
            return self.children[key]
        elif key in self.ds:
            return self.ds[key]
        else:
            return default

    def __getitem__(self, key: str) -> DataTree | DataArray:
        """
        Access child nodes stored in this tree as a DataTree or variables or coordinates stored in this tree as a
        DataArray.

        Parameters
        ----------
        key : str
            Name of variable / node, or unix-like path to variable / node.
        """
        # Either:
        if utils.is_dict_like(key):
            # dict-like indexing
            raise NotImplementedError("Should this index over whole tree?")
        elif isinstance(key, str):
            # TODO should possibly deal with hashables in general?
            # path-like: a name of a node/variable, or path to a node/variable
            path = NodePath(key)
            return self._get_item(path)
        elif utils.is_list_like(key):
            # iterable of variable names
            raise NotImplementedError(
                "Selecting via tags is deprecated, and selecting multiple items should be "
                "implemented via .subset"
            )
        else:
            raise ValueError("Invalid format for key")

    def _set(self, key: str, val: DataTree | CoercibleValue) -> None:
        """
        Set the child node or variable with the specified key to value.

        Counterpart to the public .get method, and also only works on the immediate node, not other nodes in the tree.
        """
        if isinstance(val, DataTree):
            val.name = key
            val.parent = self
        elif isinstance(val, (DataArray, Variable)):
            # TODO this should also accomodate other types that can be coerced into Variables
            self.ds[key] = val
        else:
            raise TypeError(f"Type {type(val)} cannot be assigned to a DataTree")

    def __setitem__(
        self, key: str, value: DataTree | Dataset | DataArray | Variable
    ) -> None:
        """
        Add either a child node or an array to the tree, at any position.

        Data can be added anywhere, and new nodes will be created to cross the path to the new location if necessary.

        If there is already a node at the given location, then if value is a Node class or Dataset it will overwrite the
        data already present at that node, and if value is a single array, it will be merged with it.
        """
        # TODO xarray.Dataset accepts other possibilities, how do we exactly replicate all the behaviour?
        if utils.is_dict_like(key):
            raise NotImplementedError
        elif isinstance(key, str):
            # TODO should possibly deal with hashables in general?
            # path-like: a name of a node/variable, or path to a node/variable
            path = NodePath(key)
            return self._set_item(path, value, new_nodes_along_path=True)
        else:
            raise ValueError("Invalid format for key")

    def update(self, other: Dataset | Mapping[str, DataTree | CoercibleValue]) -> None:
        """
        Update this node's children and / or variables.

        Just like `dict.update` this is an in-place operation.
        """
        # TODO separate by type
        new_children = {}
        new_variables = {}
        for k, v in other.items():
            if isinstance(v, DataTree):
                new_children[k] = v
            elif isinstance(v, (DataArray, Variable)):
                # TODO this should also accomodate other types that can be coerced into Variables
                new_variables[k] = v
            elif isinstance(v, Dataset):
                new_variables = v.variables
            else:
                raise TypeError(f"Type {type(v)} cannot be assigned to a DataTree")

        super().update(new_children)
        self.ds.update(new_variables)

    @classmethod
    def from_dict(
        cls,
        d: MutableMapping[str, Any],
        name: str = None,
    ) -> DataTree:
        """
        Create a datatree from a dictionary of data objects, labelled by paths into the tree.

        Parameters
        ----------
        d : dict-like
            A mapping from path names to xarray.Dataset, xarray.DataArray, or DataTree objects.

            Path names are to be given as unix-like path. If path names containing more than one part are given, new
            tree nodes will be constructed as necessary.

            To assign data to the root node of the tree use "/" as the path.
        name : Hashable, optional
            Name for the root node of the tree. Default is None.

        Returns
        -------
        DataTree
        """

        # First create the root node
        root_data = d.pop("/", None)
        obj = cls(name=name, data=root_data, parent=None, children=None)

        if d:
            # Populate tree with children determined from data_objects mapping
            for path, data in d.items():
                # Create and set new node
                node_name = NodePath(path).name
                new_node = cls(name=node_name, data=data)
                obj._set_item(
                    path,
                    new_node,
                    allow_overwrite=False,
                    new_nodes_along_path=True,
                )
        return obj

    @property
    def nbytes(self) -> int:
        return sum(node.ds.nbytes if node.has_data else 0 for node in self.subtree)

    def isomorphic(
        self,
        other: DataTree,
        from_root=False,
        strict_names=False,
    ) -> bool:
        """
        Two DataTrees are considered isomorphic if every node has the same number of children.

        Nothing about the data in each node is checked.

        Isomorphism is a necessary condition for two trees to be used in a nodewise binary operation,
        such as tree1 + tree2.

        By default this method does not check any part of the tree above the given node.
        Therefore this method can be used as default to check that two subtrees are isomorphic.

        Parameters
        ----------
        other : DataTree
            The tree object to compare to.
        from_root : bool, optional, default is False
            Whether or not to first traverse to the root of the trees before checking for isomorphism.
            If a & b have no parents then this has no effect.
        strict_names : bool, optional, default is False
            Whether or not to also check that each node has the same name as its counterpart.

        See Also
        --------
        DataTree.equals
        DataTree.identical
        """
        try:
            check_isomorphic(
                self,
                other,
                require_names_equal=strict_names,
                check_from_root=from_root,
            )
            return True
        except (TypeError, TreeIsomorphismError):
            return False

    def equals(self, other: DataTree, from_root=True) -> bool:
        """
        Two DataTrees are equal if they have isomorphic node structures, with matching node names,
        and if they have matching variables and coordinates, all of which are equal.

        By default this method will check the whole tree above the given node.

        Parameters
        ----------
        other : DataTree
            The tree object to compare to.
        from_root : bool, optional, default is True
            Whether or not to first traverse to the root of the trees before checking.
            If a & b have no parents then this has no effect.

        See Also
        --------
        Dataset.equals
        DataTree.isomorphic
        DataTree.identical
        """
        if not self.isomorphic(other, from_root=from_root, strict_names=True):
            return False

        return all(
            [
                node.ds.equals(other_node.ds)
                for node, other_node in zip(self.subtree, other.subtree)
            ]
        )

    def identical(self, other: DataTree, from_root=True) -> bool:
        """
        Like equals, but will also check all dataset attributes and the attributes on
        all variables and coordinates.

        By default this method will check the whole tree above the given node.

        Parameters
        ----------
        other : DataTree
            The tree object to compare to.
        from_root : bool, optional, default is True
            Whether or not to first traverse to the root of the trees before checking.
            If a & b have no parents then this has no effect.

        See Also
        --------
        Dataset.identical
        DataTree.isomorphic
        DataTree.equals
        """
        if not self.isomorphic(other, from_root=from_root, strict_names=True):
            return False

        return all(
            node.ds.identical(other_node.ds)
            for node, other_node in zip(self.subtree, other.subtree)
        )

    def map_over_subtree(
        self,
        func: Callable,
        *args: Iterable[Any],
        **kwargs: Any,
    ) -> DataTree | Tuple[DataTree]:
        """
        Apply a function to every dataset in this subtree, returning a new tree which stores the results.

        The function will be applied to any dataset stored in this node, as well as any dataset stored in any of the
        descendant nodes. The returned tree will have the same structure as the original subtree.

        func needs to return a Dataset in order to rebuild the subtree.

        Parameters
        ----------
        func : callable
            Function to apply to datasets with signature:
            `func(node.ds, *args, **kwargs) -> Dataset`.

            Function will not be applied to any nodes without datasets.
        *args : tuple, optional
            Positional arguments passed on to `func`.
        **kwargs : Any
            Keyword arguments passed on to `func`.

        Returns
        -------
        subtrees : DataTree, Tuple of DataTrees
            One or more subtrees containing results from applying ``func`` to the data at each node.
        """
        # TODO this signature means that func has no way to know which node it is being called upon - change?

        return map_over_subtree(func)(self, *args, **kwargs)

    def map_over_subtree_inplace(
        self,
        func: Callable,
        *args: Iterable[Any],
        **kwargs: Any,
    ) -> None:
        """
        Apply a function to every dataset in this subtree, updating data in place.

        Parameters
        ----------
        func : callable
            Function to apply to datasets with signature:
            `func(node.ds, *args, **kwargs) -> Dataset`.

            Function will not be applied to any nodes without datasets,
        *args : tuple, optional
            Positional arguments passed on to `func`.
        **kwargs : Any
            Keyword arguments passed on to `func`.
        """

        # TODO if func fails on some node then the previous nodes will still have been updated...

        for node in self.subtree:
            if node.has_data:
                node.ds = func(node.ds, *args, **kwargs)

    def render(self):
        """Print tree structure, including any data stored at each node."""
        for pre, fill, node in RenderTree(self):
            print(f"{pre}DataTree('{self.name}')")
            for ds_line in repr(node.ds)[1:]:
                print(f"{fill}{ds_line}")

    # TODO re-implement using anytree findall function?
    def get_all(self, *tags: Hashable) -> DataTree:
        """
        Return a DataTree containing the stored objects whose path contains all of the given tags,
        where the tags can be present in any order.
        """
        matching_children = {
            c.tags: c.get_node(tags)
            for c in self.descendants
            if all(tag in c.tags for tag in tags)
        }
        return DataTree(data_objects=matching_children)

    # TODO re-implement using anytree find function?
    def get_any(self, *tags: Hashable) -> DataTree:
        """
        Return a DataTree containing the stored objects whose path contains any of the given tags.
        """
        matching_children = {
            c.tags: c.get_node(tags)
            for c in self.descendants
            if any(tag in c.tags for tag in tags)
        }
        return DataTree(data_objects=matching_children)

    def merge(self, datatree: DataTree) -> DataTree:
        """Merge all the leaves of a second DataTree into this one."""
        raise NotImplementedError

    def merge_child_nodes(self, *paths, new_path: T_Path) -> DataTree:
        """Merge a set of child nodes into a single new node."""
        raise NotImplementedError

    def merge_child_datasets(
        self,
        *paths: T_Path,
        compat: str = "no_conflicts",
        join: str = "outer",
        fill_value: Any = dtypes.NA,
        combine_attrs: str = "override",
    ) -> Dataset:
        """Merge the datasets at a set of child nodes and return as a single Dataset."""
        datasets = [self.get(path).ds for path in paths]
        return merge(
            datasets,
            compat=compat,
            join=join,
            fill_value=fill_value,
            combine_attrs=combine_attrs,
        )

    def as_array(self) -> DataArray:
        return self.ds.as_dataarray()

    @property
    def groups(self):
        """Return all netCDF4 groups in the tree, given as a tuple of path-like strings."""
        return tuple(node.path for node in self.subtree)

    def to_netcdf(
        self, filepath, mode: str = "w", encoding=None, unlimited_dims=None, **kwargs
    ):
        """
        Write datatree contents to a netCDF file.

        Parameters
        ----------
        filepath : str or Path
            Path to which to save this datatree.
        mode : {"w", "a"}, default: "w"
            Write ('w') or append ('a') mode. If mode='w', any existing file at
            this location will be overwritten. If mode='a', existing variables
            will be overwritten. Only appies to the root group.
        encoding : dict, optional
            Nested dictionary with variable names as keys and dictionaries of
            variable specific encodings as values, e.g.,
            ``{"root/set1": {"my_variable": {"dtype": "int16", "scale_factor": 0.1,
            "zlib": True}, ...}, ...}``. See ``xarray.Dataset.to_netcdf`` for available
            options.
        unlimited_dims : dict, optional
            Mapping of unlimited dimensions per group that that should be serialized as unlimited dimensions.
            By default, no dimensions are treated as unlimited dimensions.
            Note that unlimited_dims may also be set via
            ``dataset.encoding["unlimited_dims"]``.
        kwargs :
            Addional keyword arguments to be passed to ``xarray.Dataset.to_netcdf``
        """
        from .io import _datatree_to_netcdf

        _datatree_to_netcdf(
            self,
            filepath,
            mode=mode,
            encoding=encoding,
            unlimited_dims=unlimited_dims,
            **kwargs,
        )

    def to_zarr(
        self, store, mode: str = "w", encoding=None, consolidated: bool = True, **kwargs
    ):
        """
        Write datatree contents to a Zarr store.

        Parameters
        ----------
        store : MutableMapping, str or Path, optional
            Store or path to directory in file system
        mode : {{"w", "w-", "a", "r+", None}, default: "w"
            Persistence mode: “w” means create (overwrite if exists); “w-” means create (fail if exists);
            “a” means override existing variables (create if does not exist); “r+” means modify existing
            array values only (raise an error if any metadata or shapes would change). The default mode
            is “a” if append_dim is set. Otherwise, it is “r+” if region is set and w- otherwise.
        encoding : dict, optional
            Nested dictionary with variable names as keys and dictionaries of
            variable specific encodings as values, e.g.,
            ``{"root/set1": {"my_variable": {"dtype": "int16", "scale_factor": 0.1}, ...}, ...}``.
            See ``xarray.Dataset.to_zarr`` for available options.
        consolidated : bool
            If True, apply zarr's `consolidate_metadata` function to the store
            after writing metadata for all groups.
        kwargs :
            Additional keyword arguments to be passed to ``xarray.Dataset.to_zarr``
        """
        from .io import _datatree_to_zarr

        _datatree_to_zarr(
            self,
            store,
            mode=mode,
            encoding=encoding,
            consolidated=consolidated,
            **kwargs,
        )

    def plot(self):
        raise NotImplementedError<|MERGE_RESOLUTION|>--- conflicted
+++ resolved
@@ -12,10 +12,6 @@
     Union,
 )
 
-<<<<<<< HEAD
-import anytree  # type: ignore
-=======
->>>>>>> ea35d36c
 from xarray import DataArray, Dataset, merge
 from xarray.core import dtypes, utils
 from xarray.core.variable import Variable
