from __future__ import annotations

import functools
import sys
from itertools import repeat
from textwrap import dedent
from typing import TYPE_CHECKING, Callable, Tuple

from xarray import DataArray, Dataset

from .iterators import LevelOrderIter
from .treenode import NodePath, TreeNode

if TYPE_CHECKING:
    from .datatree import DataTree


class TreeIsomorphismError(ValueError):
    """Error raised if two tree objects do not share the same node structure."""

    pass


def check_isomorphic(
    a: DataTree,
    b: DataTree,
    require_names_equal: bool = False,
    check_from_root: bool = True,
):
    """
    Check that two trees have the same structure, raising an error if not.

    Does not compare the actual data in the nodes.

    By default this function only checks that subtrees are isomorphic, not the entire tree above (if it exists).
    Can instead optionally check the entire trees starting from the root, which will ensure all

    Can optionally check if corresponding nodes should have the same name.

    Parameters
    ----------
    a : DataTree
    b : DataTree
    require_names_equal : Bool
        Whether or not to also check that each node has the same name as its counterpart.
    check_from_root : Bool
        Whether or not to first traverse to the root of the trees before checking for isomorphism.
        If a & b have no parents then this has no effect.

    Raises
    ------
    TypeError
        If either a or b are not tree objects.
    TreeIsomorphismError
        If a and b are tree objects, but are not isomorphic to one another.
        Also optionally raised if their structure is isomorphic, but the names of any two
        respective nodes are not equal.
    """

    if not isinstance(a, TreeNode):
        raise TypeError(f"Argument `a` is not a tree, it is of type {type(a)}")
    if not isinstance(b, TreeNode):
        raise TypeError(f"Argument `b` is not a tree, it is of type {type(b)}")

    if check_from_root:
        a = a.root
        b = b.root

    diff = diff_treestructure(a, b, require_names_equal=require_names_equal)

    if diff:
        raise TreeIsomorphismError("DataTree objects are not isomorphic:\n" + diff)


def diff_treestructure(a: DataTree, b: DataTree, require_names_equal: bool) -> str:
    """
    Return a summary of why two trees are not isomorphic.
    If they are isomorphic return an empty string.
    """

    # Walking nodes in "level-order" fashion means walking down from the root breadth-first.
    # Checking for isomorphism by walking in this way implicitly assumes that the tree is an ordered tree
    # (which it is so long as children are stored in a tuple or list rather than in a set).
    for node_a, node_b in zip(LevelOrderIter(a), LevelOrderIter(b)):
        path_a, path_b = node_a.path, node_b.path

        if require_names_equal:
            if node_a.name != node_b.name:
                diff = dedent(
                    f"""\
                Node '{path_a}' in the left object has name '{node_a.name}'
                Node '{path_b}' in the right object has name '{node_b.name}'"""
                )
                return diff

        if len(node_a.children) != len(node_b.children):
            diff = dedent(
                f"""\
                Number of children on node '{path_a}' of the left object: {len(node_a.children)}
                Number of children on node '{path_b}' of the right object: {len(node_b.children)}"""
            )
            return diff

    return ""


def map_over_subtree(func: Callable) -> Callable:
    """
    Decorator which turns a function which acts on (and returns) Datasets into one which acts on and returns DataTrees.

    Applies a function to every dataset in one or more subtrees, returning new trees which store the results.

    The function will be applied to any data-containing dataset stored in any of the nodes in the trees. The returned
    trees will have the same structure as the supplied trees.

    `func` needs to return one Datasets, DataArrays, or None in order to be able to rebuild the subtrees after
    mapping, as each result will be assigned to its respective node of a new tree via `DataTree.__setitem__`. Any
    returned value that is one of these types will be stacked into a separate tree before returning all of them.

    The trees passed to the resulting function must all be isomorphic to one another. Their nodes need not be named
    similarly, but all the output trees will have nodes named in the same way as the first tree passed.

    Parameters
    ----------
    func : callable
        Function to apply to datasets with signature:

        `func(*args, **kwargs) -> Union[Dataset, Iterable[Dataset]]`.

        (i.e. func must accept at least one Dataset and return at least one Dataset.)
        Function will not be applied to any nodes without datasets.
    *args : tuple, optional
        Positional arguments passed on to `func`. If DataTrees any data-containing nodes will be converted to Datasets
        via .ds .
    **kwargs : Any
        Keyword arguments passed on to `func`. If DataTrees any data-containing nodes will be converted to Datasets
        via .ds .

    Returns
    -------
    mapped : callable
        Wrapped function which returns one or more tree(s) created from results of applying ``func`` to the dataset at
        each node.

    See also
    --------
    DataTree.map_over_subtree
    DataTree.map_over_subtree_inplace
    DataTree.subtree
    """

    # TODO examples in the docstring

    # TODO inspect function to work out immediately if the wrong number of arguments were passed for it?

    @functools.wraps(func)
    def _map_over_subtree(*args, **kwargs) -> DataTree | Tuple[DataTree, ...]:
        """Internal function which maps func over every node in tree, returning a tree of the results."""
        from .datatree import DataTree

        all_tree_inputs = [a for a in args if isinstance(a, DataTree)] + [
            a for a in kwargs.values() if isinstance(a, DataTree)
        ]

        if len(all_tree_inputs) > 0:
            first_tree, *other_trees = all_tree_inputs
        else:
            raise TypeError("Must pass at least one tree object")

        for other_tree in other_trees:
            # isomorphism is transitive so this is enough to guarantee all trees are mutually isomorphic
            check_isomorphic(
                first_tree, other_tree, require_names_equal=False, check_from_root=False
            )

        # Walk all trees simultaneously, applying func to all nodes that lie in same position in different trees
        # We don't know which arguments are DataTrees so we zip all arguments together as iterables
        # Store tuples of results in a dict because we don't yet know how many trees we need to rebuild to return
        out_data_objects = {}
        args_as_tree_length_iterables = [
            a.subtree if isinstance(a, DataTree) else repeat(a) for a in args
        ]
        n_args = len(args_as_tree_length_iterables)
        kwargs_as_tree_length_iterables = {
            k: v.subtree if isinstance(v, DataTree) else repeat(v)
            for k, v in kwargs.items()
        }
        for node_of_first_tree, *all_node_args in zip(
            first_tree.subtree,
            *args_as_tree_length_iterables,
            *list(kwargs_as_tree_length_iterables.values()),
        ):
            node_args_as_datasets = [
                a.to_dataset() if isinstance(a, DataTree) else a
                for a in all_node_args[:n_args]
            ]
            node_kwargs_as_datasets = dict(
                zip(
                    [k for k in kwargs_as_tree_length_iterables.keys()],
                    [
                        v.to_dataset() if isinstance(v, DataTree) else v
                        for v in all_node_args[n_args:]
                    ],
                )
            )
            func_with_error_context = _handle_errors_with_path_context(
                node_of_first_tree.path
            )(func)

            # Now we can call func on the data in this particular set of corresponding nodes
            results = (
<<<<<<< HEAD
                func_with_error_context(
                    *node_args_as_datasets, **node_kwargs_as_datasets
                )
                if not node_of_first_tree.is_empty
=======
                func(*node_args_as_datasets, **node_kwargs_as_datasets)
                if node_of_first_tree.has_data
>>>>>>> 5330a3cf
                else None
            )

            # TODO implement mapping over multiple trees in-place using if conditions from here on?
            out_data_objects[node_of_first_tree.path] = results

        # Find out how many return values we received
        num_return_values = _check_all_return_values(out_data_objects)

        # Reconstruct 1+ subtrees from the dict of results, by filling in all nodes of all result trees
        original_root_path = first_tree.path
        result_trees = []
        for i in range(num_return_values):
            out_tree_contents = {}
            for n in first_tree.subtree:
                p = n.path
                if p in out_data_objects.keys():
                    if isinstance(out_data_objects[p], tuple):
                        output_node_data = out_data_objects[p][i]
                    else:
                        output_node_data = out_data_objects[p]
                else:
                    output_node_data = None

                # Discard parentage so that new trees don't include parents of input nodes
                relative_path = str(NodePath(p).relative_to(original_root_path))
                relative_path = "/" if relative_path == "." else relative_path
                out_tree_contents[relative_path] = output_node_data

            new_tree = DataTree.from_dict(
                out_tree_contents,
                name=first_tree.name,
            )
            result_trees.append(new_tree)

        # If only one result then don't wrap it in a tuple
        if len(result_trees) == 1:
            return result_trees[0]
        else:
            return tuple(result_trees)

    return _map_over_subtree


def _handle_errors_with_path_context(path):
    """Wraps given function so that if it fails it also raises path to node on which it failed."""

    def decorator(func):
        def wrapper(*args, **kwargs):
            try:
                return func(*args, **kwargs)
            except Exception as e:
                if sys.version_info >= (3, 11):
                    # Add the context information to the error message
                    e.add_note(
                        f"Raised whilst mapping function over node with path {path}"
                    )
                raise

        return wrapper

    return decorator


def add_note(err: BaseException, msg: str) -> None:
    # TODO: remove once python 3.10 can be dropped
    if sys.version_info < (3, 11):
        err.__notes__ = getattr(err, "__notes__", []) + [msg]
    else:
        err.add_note(msg)


def _check_single_set_return_values(path_to_node, obj):
    """Check types returned from single evaluation of func, and return number of return values received from func."""
    if isinstance(obj, (Dataset, DataArray)):
        return 1
    elif isinstance(obj, tuple):
        for r in obj:
            if not isinstance(r, (Dataset, DataArray)):
                raise TypeError(
                    f"One of the results of calling func on datasets on the nodes at position {path_to_node} is "
                    f"of type {type(r)}, not Dataset or DataArray."
                )
        return len(obj)
    else:
        raise TypeError(
            f"The result of calling func on the node at position {path_to_node} is of type {type(obj)}, not "
            f"Dataset or DataArray, nor a tuple of such types."
        )


def _check_all_return_values(returned_objects):
    """Walk through all values returned by mapping func over subtrees, raising on any invalid or inconsistent types."""

    if all(r is None for r in returned_objects.values()):
        raise TypeError(
            "Called supplied function on all nodes but found a return value of None for"
            "all of them."
        )

    result_data_objects = [
        (path_to_node, r)
        for path_to_node, r in returned_objects.items()
        if r is not None
    ]

    if len(result_data_objects) == 1:
        # Only one node in the tree: no need to check consistency of results between nodes
        path_to_node, result = result_data_objects[0]
        num_return_values = _check_single_set_return_values(path_to_node, result)
    else:
        prev_path, _ = result_data_objects[0]
        prev_num_return_values, num_return_values = None, None
        for path_to_node, obj in result_data_objects[1:]:
            num_return_values = _check_single_set_return_values(path_to_node, obj)

            if (
                num_return_values != prev_num_return_values
                and prev_num_return_values is not None
            ):
                raise TypeError(
                    f"Calling func on the nodes at position {path_to_node} returns {num_return_values} separate return "
                    f"values, whereas calling func on the nodes at position {prev_path} instead returns "
                    f"{prev_num_return_values} separate return values."
                )

            prev_path, prev_num_return_values = path_to_node, num_return_values

    return num_return_values<|MERGE_RESOLUTION|>--- conflicted
+++ resolved
@@ -209,15 +209,8 @@
 
             # Now we can call func on the data in this particular set of corresponding nodes
             results = (
-<<<<<<< HEAD
-                func_with_error_context(
-                    *node_args_as_datasets, **node_kwargs_as_datasets
-                )
-                if not node_of_first_tree.is_empty
-=======
                 func(*node_args_as_datasets, **node_kwargs_as_datasets)
                 if node_of_first_tree.has_data
->>>>>>> 5330a3cf
                 else None
             )
 
