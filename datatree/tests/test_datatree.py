--- conflicted
+++ resolved
@@ -4,64 +4,11 @@
 import pytest
 import xarray as xr
 import xarray.testing as xrt
-<<<<<<< HEAD
-from xarray.tests import source_ndarray
-
-import datatree.testing as dtt
-from datatree import DataTree
-
-
-def create_test_datatree(modify=lambda ds: ds):
-    """
-    Create a test datatree with this structure:
-
-    <datatree.DataTree>
-    |-- set1
-    |   |-- <xarray.Dataset>
-    |   |   Dimensions:  ()
-    |   |   Data variables:
-    |   |       a        int64 0
-    |   |       b        int64 1
-    |   |-- set1
-    |   |-- set2
-    |-- set2
-    |   |-- <xarray.Dataset>
-    |   |   Dimensions:  (x: 2)
-    |   |   Data variables:
-    |   |       a        (x) int64 2, 3
-    |   |       b        (x) int64 0.1, 0.2
-    |   |-- set1
-    |-- set3
-    |-- <xarray.Dataset>
-    |   Dimensions:  (x: 2, y: 3)
-    |   Data variables:
-    |       a        (y) int64 6, 7, 8
-    |       set0     (x) int64 9, 10
-
-    The structure has deliberately repeated names of tags, variables, and
-    dimensions in order to better check for bugs caused by name conflicts.
-    """
-    set1_data = modify(xr.Dataset({"a": 0, "b": 1}, attrs={"meta": "NASA"}))
-    set2_data = modify(xr.Dataset({"a": ("x", [2, 3]), "b": ("x", [0.1, 0.2])}))
-    root_data = modify(xr.Dataset({"a": ("y", [6, 7, 8]), "set0": ("x", [9, 10])}))
-
-    # Avoid using __init__ so we can independently test it
-    d = {
-        "/": root_data,
-        "/set1": set1_data,
-        "/set1/set1": None,
-        "/set1/set2": None,
-        "/set2": set2_data,
-        "/set2/set1": None,
-        "/set3": None,
-    }
-    return DataTree.from_dict(d)
-=======
+
 from xarray.tests import create_test_data, source_ndarray
 
 import datatree.testing as dtt
 from datatree import DataTree, NotFoundInTreeError
->>>>>>> 398ea160
 
 
 class TestTreeCreation:
@@ -99,15 +46,8 @@
         DataTree(name="set1", parent=root)
         DataTree(name="set2", parent=set1)
 
-<<<<<<< HEAD
-    def test_create_full_tree(self):
-        root_data = xr.Dataset(
-            {"a": ("y", [6, 7, 8]), "set0": ("x", [9, 10])}, attrs={"meta": "NASA"}
-        )
-=======
     def test_create_full_tree(self, simple_datatree):
         root_data = xr.Dataset({"a": ("y", [6, 7, 8]), "set0": ("x", [9, 10])})
->>>>>>> 398ea160
         set1_data = xr.Dataset({"a": 0, "b": 1})
         set2_data = xr.Dataset({"a": ("x", [2, 3]), "b": ("x", [0.1, 0.2])})
 
@@ -119,13 +59,6 @@
         DataTree(name="set1", parent=set2)
         DataTree(name="set3", parent=root)
 
-<<<<<<< HEAD
-        expected = create_test_datatree()
-        print(root.ds)
-        print(root)
-        assert root.identical(expected)
-
-=======
         expected = simple_datatree
         assert root.identical(expected)
 
@@ -175,18 +108,14 @@
             NotFoundInTreeError, match="nodes do not lie within the same tree"
         ):
             sue.relative_to(evil_kate)
-
->>>>>>> 398ea160
+            
 
 class TestStoreDatasets:
     def test_create_with_data(self):
         dat = xr.Dataset({"a": 0})
         john = DataTree(name="john", data=dat)
-<<<<<<< HEAD
-        xrt.assert_identical(john.ds, dat)
-=======
+        
         xrt.assert_identical(john.to_dataset(), dat)
->>>>>>> 398ea160
 
         with pytest.raises(TypeError):
             DataTree(name="mary", parent=john, data="junk")  # noqa
@@ -195,11 +124,9 @@
         john = DataTree(name="john")
         dat = xr.Dataset({"a": 0})
         john.ds = dat
-<<<<<<< HEAD
-        xrt.assert_identical(john.ds, dat)
-=======
+        
         xrt.assert_identical(john.to_dataset(), dat)
->>>>>>> 398ea160
+
         with pytest.raises(TypeError):
             john.ds = "junk"
 
@@ -224,22 +151,10 @@
             dt.ds = xr.Dataset({"a": 0})
 
         dt.ds = xr.Dataset()
-<<<<<<< HEAD
-        with pytest.raises(KeyError, match="names would collide"):
-            dt.ds = dt.ds.assign(a=xr.DataArray(0))
-
-    @pytest.mark.xfail
-    def test_update_when_already_child_with_variables_name(self):
-        # See issue #38
-        dt = DataTree(name="root", data=None)
-        DataTree(name="a", data=None, parent=dt)
-        with pytest.raises(KeyError, match="names would collide"):
-            dt.ds["a"] = xr.DataArray(0)
-=======
+
         new_ds = dt.to_dataset().assign(a=xr.DataArray(0))
         with pytest.raises(KeyError, match="names would collide"):
             dt.ds = new_ds
->>>>>>> 398ea160
 
 
 class TestGet:
@@ -296,8 +211,6 @@
 
 
 class TestUpdate:
-<<<<<<< HEAD
-=======
     def test_update(self):
         dt = DataTree()
         dt.update({"foo": xr.DataArray(0), "a": DataTree()})
@@ -309,7 +222,6 @@
         print(expected)
         dtt.assert_equal(dt, expected)
 
->>>>>>> 398ea160
     def test_update_new_named_dataarray(self):
         da = xr.DataArray(name="temp", data=[0, 50])
         folder1 = DataTree(name="folder1")
@@ -317,11 +229,6 @@
         expected = da.rename("results")
         xrt.assert_equal(folder1["results"], expected)
 
-<<<<<<< HEAD
-
-class TestCopy:
-    def test_copy(self):
-=======
     def test_update_doesnt_alter_child_name(self):
         dt = DataTree()
         dt.update({"foo": xr.DataArray(0), "a": DataTree(name="b")})
@@ -332,7 +239,6 @@
 
 class TestCopy:
     def test_copy(self, create_test_datatree):
->>>>>>> 398ea160
         dt = create_test_datatree()
 
         for node in dt.root.subtree:
@@ -347,13 +253,7 @@
                 # Note: IndexVariable objects with string dtype are always
                 # copied because of xarray.core.util.safe_cast_to_index.
                 # Limiting the test to data variables.
-<<<<<<< HEAD
-                # TODO use .data_vars once that property is available
-                data_vars = [v for v in node.variables if v not in node._coord_names]
-                for k in data_vars:
-=======
                 for k in node.data_vars:
->>>>>>> 398ea160
                     v0 = node.variables[k]
                     v1 = copied_node.variables[k]
                     assert source_ndarray(v0.data) is source_ndarray(v1.data)
@@ -364,12 +264,7 @@
                 assert "foo" not in node.attrs
                 assert node.attrs["Test"] is copied_node.attrs["Test"]
 
-<<<<<<< HEAD
-    @pytest.mark.xfail(reason="unresolved bug with deepcopying")
-    def test_deepcopy(self):
-=======
     def test_deepcopy(self, create_test_datatree):
->>>>>>> 398ea160
         dt = create_test_datatree()
 
         for node in dt.root.subtree:
@@ -383,35 +278,19 @@
                 # Note: IndexVariable objects with string dtype are always
                 # copied because of xarray.core.util.safe_cast_to_index.
                 # Limiting the test to data variables.
-<<<<<<< HEAD
-                # TODO use .data_vars once that property is available
-                data_vars = [v for v in node.variables if v not in node._coord_names]
-                for k in data_vars:
-                    v0 = node.variables[k]
-                    v1 = copied_node.variables[k]
-                    assert source_ndarray(v0.data) is source_ndarray(v1.data)
-=======
                 for k in node.data_vars:
                     v0 = node.variables[k]
                     v1 = copied_node.variables[k]
                     assert source_ndarray(v0.data) is not source_ndarray(v1.data)
->>>>>>> 398ea160
                 copied_node["foo"] = xr.DataArray(data=np.arange(5), dims="z")
                 assert "foo" not in node
 
                 copied_node.attrs["foo"] = "bar"
                 assert "foo" not in node.attrs
-<<<<<<< HEAD
-                assert node.attrs["Test"] is copied_node.attrs["Test"]
-
-    @pytest.mark.xfail(reason="data argument not yet implemented")
-    def test_copy_with_data(self):
-=======
                 assert node.attrs["Test"] is not copied_node.attrs["Test"]
 
     @pytest.mark.xfail(reason="data argument not yet implemented")
     def test_copy_with_data(self, create_test_datatree):
->>>>>>> 398ea160
         orig = create_test_datatree()
         # TODO use .data_vars once that property is available
         data_vars = {
@@ -481,33 +360,21 @@
         data = xr.Dataset({"temp": [0, 50]})
         results = DataTree(name="results")
         results["."] = data
-<<<<<<< HEAD
-        xrt.assert_identical(results.ds, data)
-=======
         xrt.assert_identical(results.to_dataset(), data)
->>>>>>> 398ea160
 
     @pytest.mark.xfail(reason="assigning Datasets doesn't yet create new nodes")
     def test_setitem_dataset_as_new_node(self):
         data = xr.Dataset({"temp": [0, 50]})
         folder1 = DataTree(name="folder1")
         folder1["results"] = data
-<<<<<<< HEAD
-        xrt.assert_identical(folder1["results"].ds, data)
-=======
         xrt.assert_identical(folder1["results"].to_dataset(), data)
->>>>>>> 398ea160
 
     @pytest.mark.xfail(reason="assigning Datasets doesn't yet create new nodes")
     def test_setitem_dataset_as_new_node_requiring_intermediate_nodes(self):
         data = xr.Dataset({"temp": [0, 50]})
         folder1 = DataTree(name="folder1")
         folder1["results/highres"] = data
-<<<<<<< HEAD
-        xrt.assert_identical(folder1["results/highres"].ds, data)
-=======
         xrt.assert_identical(folder1["results/highres"].to_dataset(), data)
->>>>>>> 398ea160
 
     def test_setitem_named_dataarray(self):
         da = xr.DataArray(name="temp", data=[0, 50])
@@ -567,26 +434,16 @@
         assert dt.name is None
         assert dt.parent is None
         assert dt.children == {}
-<<<<<<< HEAD
-        xrt.assert_identical(dt.ds, dat)
-=======
         xrt.assert_identical(dt.to_dataset(), dat)
->>>>>>> 398ea160
 
     def test_one_layer(self):
         dat1, dat2 = xr.Dataset({"a": 1}), xr.Dataset({"b": 2})
         dt = DataTree.from_dict({"run1": dat1, "run2": dat2})
         xrt.assert_identical(dt.to_dataset(), xr.Dataset())
         assert dt.name is None
-<<<<<<< HEAD
-        xrt.assert_identical(dt["run1"].ds, dat1)
-        assert dt["run1"].children == {}
-        xrt.assert_identical(dt["run2"].ds, dat2)
-=======
         xrt.assert_identical(dt["run1"].to_dataset(), dat1)
         assert dt["run1"].children == {}
         xrt.assert_identical(dt["run2"].to_dataset(), dat2)
->>>>>>> 398ea160
         assert dt["run2"].children == {}
 
     def test_two_layers(self):
@@ -595,21 +452,13 @@
         assert "highres" in dt.children
         assert "lowres" in dt.children
         highres_run = dt["highres/run"]
-<<<<<<< HEAD
-        xrt.assert_identical(highres_run.ds, dat1)
-=======
         xrt.assert_identical(highres_run.to_dataset(), dat1)
->>>>>>> 398ea160
 
     def test_nones(self):
         dt = DataTree.from_dict({"d": None, "d/e": None})
         assert [node.name for node in dt.subtree] == [None, "d", "e"]
         assert [node.path for node in dt.subtree] == ["/", "/d", "/d/e"]
-<<<<<<< HEAD
-        xrt.assert_identical(dt["d/e"].ds, xr.Dataset())
-=======
         xrt.assert_identical(dt["d/e"].to_dataset(), xr.Dataset())
->>>>>>> 398ea160
 
     def test_full(self, simple_datatree):
         dt = simple_datatree
@@ -704,9 +553,6 @@
         weighted_mean(dt.ds)
 
 
-class TestRestructuring:
-<<<<<<< HEAD
-    ...
 
 
 class TestAccess:
@@ -735,7 +581,9 @@
 
     def test_ipython_key_completions(self):
         ...
-=======
+
+
+class TestRestructuring:
     def test_drop_nodes(self):
         sue = DataTree.from_dict({"Mary": None, "Kate": None, "Ashley": None})
 
@@ -823,5 +671,4 @@
             name="Abe",
         )
         elders = simpsons.filter(lambda node: node["age"] > 18)
-        dtt.assert_identical(elders, expected)
->>>>>>> 398ea160
+        dtt.assert_identical(elders, expected)