import pytest
import xarray as xr
import xarray.testing as xrt
from anytree.resolver import ChildResolverError

from datatree import DataTree
from datatree.io import open_datatree
from datatree.testing import assert_equal
from datatree.tests import requires_netCDF4, requires_zarr


def create_test_datatree(modify=lambda ds: ds):
    """
    Create a test datatree with this structure:

    <xtree.DataTree>
    |-- set1
    |   |-- <xarray.Dataset>
    |   |   Dimensions:  ()
    |   |   Data variables:
    |   |       a        int64 0
    |   |       b        int64 1
    |   |-- set1
    |   |-- set2
    |-- set2
    |   |-- <xarray.Dataset>
    |   |   Dimensions:  (x: 2)
    |   |   Data variables:
    |   |       a        (x) int64 2, 3
    |   |       b        (x) int64 0.1, 0.2
    |   |-- set1
    |-- set3
    |-- <xarray.Dataset>
    |   Dimensions:  (x: 2, y: 3)
    |   Data variables:
    |       a        (y) int64 6, 7, 8
    |       set0     (x) int64 9, 10

    The structure has deliberately repeated names of tags, variables, and
    dimensions in order to better check for bugs caused by name conflicts.
    """
    set1_data = modify(xr.Dataset({"a": 0, "b": 1}))
    set2_data = modify(xr.Dataset({"a": ("x", [2, 3]), "b": ("x", [0.1, 0.2])}))
    root_data = modify(xr.Dataset({"a": ("y", [6, 7, 8]), "set0": ("x", [9, 10])}))

    # Avoid using __init__ so we can independently test it
    root = DataTree(name="root", data=root_data)
    set1 = DataTree(name="set1", parent=root, data=set1_data)
    DataTree(name="set1", parent=set1)
    DataTree(name="set2", parent=set1)
    set2 = DataTree(name="set2", parent=root, data=set2_data)
    DataTree(name="set1", parent=set2)
    DataTree(name="set3", parent=root)

    return root


class TestStoreDatasets:
    def test_create_DataTree(self):
        dat = xr.Dataset({"a": 0})
        john = DataTree("john", data=dat)
        assert john.ds is dat
        with pytest.raises(TypeError):
            DataTree("mary", parent=john, data="junk")

    def test_set_data(self):
        john = DataTree("john")
        dat = xr.Dataset({"a": 0})
        john.ds = dat
        assert john.ds is dat
        with pytest.raises(TypeError):
            john.ds = "junk"

    def test_has_data(self):
        john = DataTree("john", data=xr.Dataset({"a": 0}))
        assert john.has_data

        john = DataTree("john", data=None)
        assert not john.has_data


class TestVariablesChildrenNameCollisions:
    def test_parent_already_has_variable_with_childs_name(self):
        dt = DataTree("root", data=xr.Dataset({"a": [0], "b": 1}))
        with pytest.raises(KeyError, match="already contains a data variable named a"):
            DataTree("a", data=None, parent=dt)

        with pytest.raises(KeyError, match="already contains a data variable named a"):
            dt.add_child(DataTree("a", data=None))

    def test_assign_when_already_child_with_variables_name(self):
        dt = DataTree("root", data=None)
        DataTree("a", data=None, parent=dt)
        with pytest.raises(KeyError, match="already has a child named a"):
            dt.ds = xr.Dataset({"a": 0})

        dt.ds = xr.Dataset()
        with pytest.raises(KeyError, match="already has a child named a"):
            dt.ds = dt.ds.assign(a=xr.DataArray(0))

    @pytest.mark.xfail
    def test_update_when_already_child_with_variables_name(self):
        # See issue #38
        dt = DataTree("root", data=None)
        DataTree("a", data=None, parent=dt)
        with pytest.raises(KeyError, match="already has a child named a"):
            dt.ds["a"] = xr.DataArray(0)


class TestGetItems:
    def test_get_node(self):
        folder1 = DataTree("folder1")
        results = DataTree("results", parent=folder1)
        highres = DataTree("highres", parent=results)
        assert folder1["results"] is results
        assert folder1["results/highres"] is highres
        assert folder1[("results", "highres")] is highres

    def test_get_single_data_variable(self):
        data = xr.Dataset({"temp": [0, 50]})
        results = DataTree("results", data=data)
        xrt.assert_identical(results["temp"], data["temp"])

    def test_get_single_data_variable_from_node(self):
        data = xr.Dataset({"temp": [0, 50]})
        folder1 = DataTree("folder1")
        results = DataTree("results", parent=folder1)
        DataTree("highres", parent=results, data=data)
        xrt.assert_identical(folder1["results/highres/temp"], data["temp"])
        xrt.assert_identical(folder1[("results", "highres", "temp")], data["temp"])

    def test_get_nonexistent_node(self):
        folder1 = DataTree("folder1")
        DataTree("results", parent=folder1)
        with pytest.raises(ChildResolverError):
            folder1["results/highres"]

    def test_get_nonexistent_variable(self):
        data = xr.Dataset({"temp": [0, 50]})
        results = DataTree("results", data=data)
        with pytest.raises(ChildResolverError):
            results["pressure"]

    def test_get_multiple_data_variables(self):
        data = xr.Dataset({"temp": [0, 50], "p": [5, 8, 7]})
        results = DataTree("results", data=data)
        xrt.assert_identical(results[["temp", "p"]], data[["temp", "p"]])

    def test_dict_like_selection_access_to_dataset(self):
        data = xr.Dataset({"temp": [0, 50]})
        results = DataTree("results", data=data)
        xrt.assert_identical(results[{"temp": 1}], data[{"temp": 1}])


class TestSetItems:
    # TODO test tuple-style access too
    def test_set_new_child_node(self):
        john = DataTree("john")
        mary = DataTree("mary")
        john["/"] = mary
        assert john["mary"] is mary

    def test_set_new_grandchild_node(self):
        john = DataTree("john")
        DataTree("mary", parent=john)
        rose = DataTree("rose")
        john["mary/"] = rose
        assert john["mary/rose"] is rose

    def test_set_new_empty_node(self):
        john = DataTree("john")
        john["mary"] = None
        mary = john["mary"]
        assert isinstance(mary, DataTree)
        xrt.assert_identical(mary.ds, xr.Dataset())

    def test_overwrite_data_in_node_with_none(self):
        john = DataTree("john")
        mary = DataTree("mary", parent=john, data=xr.Dataset())
        john["mary"] = None
        xrt.assert_identical(mary.ds, xr.Dataset())

        john.ds = xr.Dataset()
        john["/"] = None
        xrt.assert_identical(john.ds, xr.Dataset())

    def test_set_dataset_on_this_node(self):
        data = xr.Dataset({"temp": [0, 50]})
        results = DataTree("results")
        results["/"] = data
        assert results.ds is data

    def test_set_dataset_as_new_node(self):
        data = xr.Dataset({"temp": [0, 50]})
        folder1 = DataTree("folder1")
        folder1["results"] = data
        assert folder1["results"].ds is data

    def test_set_dataset_as_new_node_requiring_intermediate_nodes(self):
        data = xr.Dataset({"temp": [0, 50]})
        folder1 = DataTree("folder1")
        folder1["results/highres"] = data
        assert folder1["results/highres"].ds is data

    def test_set_named_dataarray_as_new_node(self):
        data = xr.DataArray(name="temp", data=[0, 50])
        folder1 = DataTree("folder1")
        folder1["results"] = data
        xrt.assert_identical(folder1["results"].ds, data.to_dataset())

    def test_set_unnamed_dataarray(self):
        data = xr.DataArray([0, 50])
        folder1 = DataTree("folder1")
        with pytest.raises(ValueError, match="unable to convert"):
            folder1["results"] = data

    def test_add_new_variable_to_empty_node(self):
        results = DataTree("results")
        results["/"] = xr.DataArray(name="pressure", data=[2, 3])
        assert "pressure" in results.ds

        # What if there is a path to traverse first?
        results = DataTree("results")
        results["highres/"] = xr.DataArray(name="pressure", data=[2, 3])
        assert "pressure" in results["highres"].ds

    def test_dataarray_replace_existing_node(self):
        t = xr.Dataset({"temp": [0, 50]})
        results = DataTree("results", data=t)
        p = xr.DataArray(name="pressure", data=[2, 3])
        results["/"] = p
        xrt.assert_identical(results.ds, p.to_dataset())


class TestTreeCreation:
    def test_empty(self):
        dt = DataTree()
        assert dt.name == "root"
        assert dt.parent is None
        assert dt.children == ()
        xrt.assert_identical(dt.ds, xr.Dataset())

    def test_data_in_root(self):
        dat = xr.Dataset()
        dt = DataTree.from_dict({"root": dat})
        assert dt.name == "root"
        assert dt.parent is None
        assert dt.children == ()
        assert dt.ds is dat

    def test_one_layer(self):
        dat1, dat2 = xr.Dataset({"a": 1}), xr.Dataset({"b": 2})
        dt = DataTree.from_dict({"run1": dat1, "run2": dat2})
        xrt.assert_identical(dt.ds, xr.Dataset())
        assert dt["run1"].ds is dat1
        assert dt["run1"].children == ()
        assert dt["run2"].ds is dat2
        assert dt["run2"].children == ()

    def test_two_layers(self):
        dat1, dat2 = xr.Dataset({"a": 1}), xr.Dataset({"a": [1, 2]})
        dt = DataTree.from_dict({"highres/run": dat1, "lowres/run": dat2})
        assert "highres" in [c.name for c in dt.children]
        assert "lowres" in [c.name for c in dt.children]
        highres_run = dt.get_node("highres/run")
        assert highres_run.ds is dat1

    def test_full(self):
        dt = create_test_datatree()
        paths = list(node.pathstr for node in dt.subtree)
        assert paths == [
            "root",
            "root/set1",
            "root/set1/set1",
            "root/set1/set2",
            "root/set2",
            "root/set2/set1",
            "root/set3",
        ]


class TestBrowsing:
    ...


class TestRestructuring:
    ...


class TestRepr:
    def test_print_empty_node(self):
        dt = DataTree("root")
        printout = dt.__str__()
        assert printout == "DataTree('root')"

    def test_print_node_with_data(self):
        dat = xr.Dataset({"a": [0, 2]})
        dt = DataTree("root", data=dat)
        printout = dt.__str__()
        expected = [
            "DataTree('root')",
            "Dimensions",
            "Coordinates",
            "a",
            "Data variables",
            "*empty*",
        ]
        for expected_line, printed_line in zip(expected, printout.splitlines()):
            assert expected_line in printed_line

    def test_nested_node(self):
        dat = xr.Dataset({"a": [0, 2]})
        root = DataTree("root")
        DataTree("results", data=dat, parent=root)
        printout = root.__str__()
        assert printout.splitlines()[2].startswith("    ")

    def test_print_datatree(self):
        dt = create_test_datatree()
        print(dt)
        print(dt.descendants)

        # TODO work out how to test something complex like this

    def test_repr_of_node_with_data(self):
        dat = xr.Dataset({"a": [0, 2]})
        dt = DataTree("root", data=dat)
        assert "Coordinates" in repr(dt)


class TestIO:
    @requires_netCDF4
    def test_to_netcdf(self, tmpdir):
        filepath = str(
            tmpdir / "test.nc"
        )  # casting to str avoids a pathlib bug in xarray
        original_dt = create_test_datatree()
        original_dt.to_netcdf(filepath, engine="netcdf4")

        roundtrip_dt = open_datatree(filepath)
        assert_equal(original_dt, roundtrip_dt)

    @requires_zarr
    def test_to_zarr(self, tmpdir):
        filepath = str(
            tmpdir / "test.zarr"
        )  # casting to str avoids a pathlib bug in xarray
        original_dt = create_test_datatree()
        original_dt.to_zarr(filepath)

        roundtrip_dt = open_datatree(filepath, engine="zarr")
<<<<<<< HEAD
        assert_equal(original_dt, roundtrip_dt)
=======
        assert_tree_equal(original_dt, roundtrip_dt)

    @requires_zarr
    def test_to_zarr_not_consolidated(self, tmpdir):
        filepath = tmpdir / "test.zarr"
        zmetadata = filepath / ".zmetadata"
        s1zmetadata = filepath / "set1" / ".zmetadata"
        filepath = str(filepath)  # casting to str avoids a pathlib bug in xarray
        original_dt = create_test_datatree()
        original_dt.to_zarr(filepath, consolidated=False)
        assert not zmetadata.exists()
        assert not s1zmetadata.exists()

        with pytest.warns(RuntimeWarning, match="consolidated"):
            roundtrip_dt = open_datatree(filepath, engine="zarr")
        assert_tree_equal(original_dt, roundtrip_dt)
>>>>>>> cee88e8a
<|MERGE_RESOLUTION|>--- conflicted
+++ resolved
@@ -349,10 +349,7 @@
         original_dt.to_zarr(filepath)
 
         roundtrip_dt = open_datatree(filepath, engine="zarr")
-<<<<<<< HEAD
         assert_equal(original_dt, roundtrip_dt)
-=======
-        assert_tree_equal(original_dt, roundtrip_dt)
 
     @requires_zarr
     def test_to_zarr_not_consolidated(self, tmpdir):
@@ -367,5 +364,4 @@
 
         with pytest.warns(RuntimeWarning, match="consolidated"):
             roundtrip_dt = open_datatree(filepath, engine="zarr")
-        assert_tree_equal(original_dt, roundtrip_dt)
->>>>>>> cee88e8a
+        assert_equal(original_dt, roundtrip_dt)