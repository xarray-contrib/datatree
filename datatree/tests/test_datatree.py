import textwrap

import pytest
import xarray as xr
import xarray.testing as xrt
<<<<<<< HEAD

=======
>>>>>>> f4927878

from datatree import DataTree


def create_test_datatree(modify=lambda ds: ds):
    """
    Create a test datatree with this structure:

    <datatree.DataTree>
    |-- set1
    |   |-- <xarray.Dataset>
    |   |   Dimensions:  ()
    |   |   Data variables:
    |   |       a        int64 0
    |   |       b        int64 1
    |   |-- set1
    |   |-- set2
    |-- set2
    |   |-- <xarray.Dataset>
    |   |   Dimensions:  (x: 2)
    |   |   Data variables:
    |   |       a        (x) int64 2, 3
    |   |       b        (x) int64 0.1, 0.2
    |   |-- set1
    |-- set3
    |-- <xarray.Dataset>
    |   Dimensions:  (x: 2, y: 3)
    |   Data variables:
    |       a        (y) int64 6, 7, 8
    |       set0     (x) int64 9, 10

    The structure has deliberately repeated names of tags, variables, and
    dimensions in order to better check for bugs caused by name conflicts.
    """
    set1_data = modify(xr.Dataset({"a": 0, "b": 1}))
    set2_data = modify(xr.Dataset({"a": ("x", [2, 3]), "b": ("x", [0.1, 0.2])}))
    root_data = modify(xr.Dataset({"a": ("y", [6, 7, 8]), "set0": ("x", [9, 10])}))

    # Avoid using __init__ so we can independently test it
    root = DataTree(data=root_data)
    set1 = DataTree(name="set1", parent=root, data=set1_data)
    DataTree(name="set1", parent=set1)
    DataTree(name="set2", parent=set1)
    set2 = DataTree(name="set2", parent=root, data=set2_data)
    DataTree(name="set1", parent=set2)
    DataTree(name="set3", parent=root)

    return root


class TestTreeCreation:
    def test_empty(self):
        dt = DataTree(name="root")
        assert dt.name == "root"
        assert dt.parent is None
        assert dt.children == {}
        xrt.assert_identical(dt.ds, xr.Dataset())

    def test_unnamed(self):
        dt = DataTree()
        assert dt.name is None


class TestFamilyTree:
    def test_setparent_unnamed_child_node_fails(self):
        john = DataTree(name="john")
        with pytest.raises(ValueError, match="unnamed"):
            DataTree(parent=john)


class TestStoreDatasets:
    def test_create_with_data(self):
        dat = xr.Dataset({"a": 0})
        john = DataTree(name="john", data=dat)
        assert john.ds is dat

        with pytest.raises(TypeError):
            DataTree(name="mary", parent=john, data="junk")  # noqa

    def test_set_data(self):
        john = DataTree(name="john")
        dat = xr.Dataset({"a": 0})
        john.ds = dat
        assert john.ds is dat
        with pytest.raises(TypeError):
            john.ds = "junk"

    def test_has_data(self):
        john = DataTree(name="john", data=xr.Dataset({"a": 0}))
        assert john.has_data

        john = DataTree(name="john", data=None)
        assert not john.has_data


class TestVariablesChildrenNameCollisions:
    def test_parent_already_has_variable_with_childs_name(self):
        dt = DataTree(data=xr.Dataset({"a": [0], "b": 1}))
        with pytest.raises(KeyError, match="already contains a data variable named a"):
            DataTree(name="a", data=None, parent=dt)

    def test_assign_when_already_child_with_variables_name(self):
        dt = DataTree(data=None)
        DataTree(name="a", data=None, parent=dt)
        with pytest.raises(KeyError, match="already has a child named a"):
            dt.ds = xr.Dataset({"a": 0})

        dt.ds = xr.Dataset()
        with pytest.raises(KeyError, match="already has a child named a"):
            dt.ds = dt.ds.assign(a=xr.DataArray(0))

    @pytest.mark.xfail
    def test_update_when_already_child_with_variables_name(self):
        # See issue #38
        dt = DataTree(name="root", data=None)
        DataTree(name="a", data=None, parent=dt)
        with pytest.raises(KeyError, match="already has a child named a"):
            dt.ds["a"] = xr.DataArray(0)


class TestGet:
    ...


class TestGetItem:
    def test_getitem_node(self):
        folder1 = DataTree(name="folder1")
        results = DataTree(name="results", parent=folder1)
        highres = DataTree(name="highres", parent=results)
        assert folder1["results"] is results
        assert folder1["results/highres"] is highres

    def test_getitem_self(self):
        dt = DataTree()
        assert dt["."] is dt

    def test_getitem_single_data_variable(self):
        data = xr.Dataset({"temp": [0, 50]})
        results = DataTree(name="results", data=data)
        xrt.assert_identical(results["temp"], data["temp"])

    def test_getitem_single_data_variable_from_node(self):
        data = xr.Dataset({"temp": [0, 50]})
        folder1 = DataTree(name="folder1")
        results = DataTree(name="results", parent=folder1)
        DataTree(name="highres", parent=results, data=data)
        xrt.assert_identical(folder1["results/highres/temp"], data["temp"])

    def test_getitem_nonexistent_node(self):
        folder1 = DataTree(name="folder1")
        DataTree(name="results", parent=folder1)
        with pytest.raises(KeyError):
            folder1["results/highres"]

    def test_getitem_nonexistent_variable(self):
        data = xr.Dataset({"temp": [0, 50]})
        results = DataTree(name="results", data=data)
        with pytest.raises(KeyError):
            results["pressure"]

    @pytest.mark.xfail(reason="Should be deprecated in favour of .subset")
    def test_getitem_multiple_data_variables(self):
        data = xr.Dataset({"temp": [0, 50], "p": [5, 8, 7]})
        results = DataTree(name="results", data=data)
        xrt.assert_identical(results[["temp", "p"]], data[["temp", "p"]])

    @pytest.mark.xfail(reason="Indexing needs to return whole tree (GH #77)")
    def test_getitem_dict_like_selection_access_to_dataset(self):
        data = xr.Dataset({"temp": [0, 50]})
        results = DataTree(name="results", data=data)
        xrt.assert_identical(results[{"temp": 1}], data[{"temp": 1}])


class TestUpdate:
    ...


class TestSetItem:
    def test_setitem_new_child_node(self):
        john = DataTree(name="john")
        mary = DataTree(name="mary")
        john["Mary"] = mary
        assert john["Mary"] is mary

    def test_setitem_unnamed_child_node_becomes_named(self):
        john2 = DataTree(name="john2")
        john2["sonny"] = DataTree()
        assert john2["sonny"].name == "sonny"

    @pytest.mark.xfail(reason="bug with name overwriting")
    def test_setitem_child_node_keeps_name(self):
        john = DataTree(name="john")
        r2d2 = DataTree(name="R2D2")
        john["Mary"] = r2d2
        assert r2d2.name == "R2D2"

    def test_setitem_new_grandchild_node(self):
        john = DataTree(name="john")
        DataTree(name="mary", parent=john)
        rose = DataTree(name="rose")
        john["Mary/Rose"] = rose
        assert john["Mary/Rose"] is rose

    def test_setitem_new_empty_node(self):
        john = DataTree(name="john")
        john["mary"] = DataTree()
        mary = john["mary"]
        assert isinstance(mary, DataTree)
        xrt.assert_identical(mary.ds, xr.Dataset())

    def test_setitem_overwrite_data_in_node_with_none(self):
        john = DataTree(name="john")
        mary = DataTree(name="mary", parent=john, data=xr.Dataset())
        john["mary"] = DataTree()
        xrt.assert_identical(mary.ds, xr.Dataset())

        john.ds = xr.Dataset()
        with pytest.raises(ValueError, match="has no name"):
            john["."] = DataTree()

    @pytest.mark.xfail(reason="assigning Datasets doesn't yet create new nodes")
    def test_setitem_dataset_on_this_node(self):
        data = xr.Dataset({"temp": [0, 50]})
        results = DataTree(name="results")
        results["."] = data
        assert results.ds is data

    @pytest.mark.xfail(reason="assigning Datasets doesn't yet create new nodes")
    def test_setitem_dataset_as_new_node(self):
        data = xr.Dataset({"temp": [0, 50]})
        folder1 = DataTree(name="folder1")
        folder1["results"] = data
        assert folder1["results"].ds is data

    @pytest.mark.xfail(reason="assigning Datasets doesn't yet create new nodes")
    def test_setitem_dataset_as_new_node_requiring_intermediate_nodes(self):
        data = xr.Dataset({"temp": [0, 50]})
        folder1 = DataTree(name="folder1")
        folder1["results/highres"] = data
        assert folder1["results/highres"].ds is data

    def test_setitem_named_dataarray(self):
        data = xr.DataArray(name="temp", data=[0, 50])
        folder1 = DataTree(name="folder1")
        folder1["results"] = data
        expected = data.rename("results")
        xrt.assert_equal(folder1["results"], expected)

    def test_setitem_unnamed_dataarray(self):
        data = xr.DataArray([0, 50])
        folder1 = DataTree(name="folder1")
        folder1["results"] = data
        xrt.assert_equal(folder1["results"], data)

    def test_setitem_add_new_variable_to_empty_node(self):
        results = DataTree(name="results")
        results["pressure"] = xr.DataArray(data=[2, 3])
        assert "pressure" in results.ds
        results["temp"] = xr.Variable(data=[10, 11], dims=["x"])
        assert "temp" in results.ds

        # What if there is a path to traverse first?
        results = DataTree(name="results")
        results["highres/pressure"] = xr.DataArray(data=[2, 3])
        assert "pressure" in results["highres"].ds
        results["highres/temp"] = xr.Variable(data=[10, 11], dims=["x"])
        assert "temp" in results["highres"].ds

    def test_setitem_dataarray_replace_existing_node(self):
        t = xr.Dataset({"temp": [0, 50]})
        results = DataTree(name="results", data=t)
        p = xr.DataArray(data=[2, 3])
        results["pressure"] = p
        expected = t.assign(pressure=p)
        xrt.assert_identical(results.ds, expected)


class TestDictionaryInterface:
    ...


class TestTreeFromDict:
    def test_data_in_root(self):
        dat = xr.Dataset()
        dt = DataTree.from_dict({"/": dat})
        assert dt.name is None
        assert dt.parent is None
        assert dt.children == {}
        assert dt.ds is dat

    def test_one_layer(self):
        dat1, dat2 = xr.Dataset({"a": 1}), xr.Dataset({"b": 2})
        dt = DataTree.from_dict({"run1": dat1, "run2": dat2})
        xrt.assert_identical(dt.ds, xr.Dataset())
        assert dt.name is None
        assert dt["run1"].ds is dat1
        assert dt["run1"].children == {}
        assert dt["run2"].ds is dat2
        assert dt["run2"].children == {}

    def test_two_layers(self):
        dat1, dat2 = xr.Dataset({"a": 1}), xr.Dataset({"a": [1, 2]})
        dt = DataTree.from_dict({"highres/run": dat1, "lowres/run": dat2})
        assert "highres" in dt.children
        assert "lowres" in dt.children
        highres_run = dt["highres/run"]
        assert highres_run.ds is dat1

    def test_nones(self):
        dt = DataTree.from_dict({"d": None, "d/e": None})
        assert [node.name for node in dt.subtree] == [None, "d", "e"]
        assert [node.path for node in dt.subtree] == ["/", "/d", "/d/e"]
        xrt.assert_equal(dt["d/e"].ds, xr.Dataset())

    def test_full(self):
        dt = create_test_datatree()
        paths = list(node.path for node in dt.subtree)
        assert paths == [
            "/",
            "/set1",
            "/set1/set1",
            "/set1/set2",
            "/set2",
            "/set2/set1",
            "/set3",
        ]


class TestBrowsing:
    ...


class TestRestructuring:
    ...


class TestRepr:
    def test_print_empty_node(self):
        dt = DataTree(name="root")
        printout = dt.__str__()
        assert printout == "DataTree('root', parent=None)"

    def test_print_empty_node_with_attrs(self):
        dat = xr.Dataset(attrs={"note": "has attrs"})
        dt = DataTree(name="root", data=dat)
        printout = dt.__str__()
        assert printout == textwrap.dedent(
            """\
            DataTree('root', parent=None)
            Dimensions:  ()
            Data variables:
                *empty*
            Attributes:
                note:     has attrs"""
        )

    def test_print_node_with_data(self):
        dat = xr.Dataset({"a": [0, 2]})
        dt = DataTree(name="root", data=dat)
        printout = dt.__str__()
        expected = [
            "DataTree('root', parent=None)",
            "Dimensions",
            "Coordinates",
            "a",
            "Data variables",
            "*empty*",
        ]
        for expected_line, printed_line in zip(expected, printout.splitlines()):
            assert expected_line in printed_line

    def test_nested_node(self):
        dat = xr.Dataset({"a": [0, 2]})
        root = DataTree(name="root")
        DataTree(name="results", data=dat, parent=root)
        printout = root.__str__()
        assert printout.splitlines()[2].startswith("    ")

    def test_print_datatree(self):
        dt = create_test_datatree()
        print(dt)

        # TODO work out how to test something complex like this

    def test_repr_of_node_with_data(self):
        dat = xr.Dataset({"a": [0, 2]})
        dt = DataTree(name="root", data=dat)
        assert "Coordinates" in repr(dt)<|MERGE_RESOLUTION|>--- conflicted
+++ resolved
@@ -3,10 +3,6 @@
 import pytest
 import xarray as xr
 import xarray.testing as xrt
-<<<<<<< HEAD
-
-=======
->>>>>>> f4927878
 
 from datatree import DataTree
 
