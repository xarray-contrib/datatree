import pytest
import xarray as xr
from anytree.resolver import ChildResolverError
from xarray.testing import assert_identical

from datatree import DataNode, DataTree
from datatree.io import open_datatree


def assert_tree_equal(dt_a, dt_b):
<<<<<<< HEAD
    assert dt_a.parent is dt_b.parent

    for a, b in zip(dt_a.subtree, dt_b.subtree):
=======
    assert dt_a.name == dt_b.name
    assert dt_a.parent is dt_b.parent

    assert dt_a.ds.equals(dt_b.ds)
    for a, b in zip(dt_a.descendants, dt_b.descendants):
>>>>>>> b4124561
        assert a.name == b.name
        assert a.pathstr == b.pathstr
        if a.has_data:
            assert a.ds.equals(b.ds)
        else:
            assert a.ds is b.ds


def create_test_datatree(modify=lambda ds: ds):
    """
    Create a test datatree with this structure:

    <xtree.DataTree>
    |-- set1
    |   |-- <xarray.Dataset>
    |   |   Dimensions:  ()
    |   |   Data variables:
    |   |       a        int64 0
    |   |       b        int64 1
    |   |-- set1
    |   |-- set2
    |-- set2
    |   |-- <xarray.Dataset>
    |   |   Dimensions:  (x: 2)
    |   |   Data variables:
    |   |       a        (x) int64 2, 3
    |   |       b        (x) int64 0.1, 0.2
    |   |-- set1
    |-- set3
    |-- <xarray.Dataset>
    |   Dimensions:  (x: 2, y: 3)
    |   Data variables:
    |       a        (y) int64 6, 7, 8
    |       set0     (x) int64 9, 10

    The structure has deliberately repeated names of tags, variables, and
    dimensions in order to better check for bugs caused by name conflicts.
    """
    set1_data = modify(xr.Dataset({"a": 0, "b": 1}))
    set2_data = modify(xr.Dataset({"a": ("x", [2, 3]), "b": ("x", [0.1, 0.2])}))
    root_data = modify(xr.Dataset({"a": ("y", [6, 7, 8]), "set0": ("x", [9, 10])}))

    # Avoid using __init__ so we can independently test it
    root = DataNode(name="root", data=root_data)
    set1 = DataNode(name="set1", parent=root, data=set1_data)
    DataNode(name="set1", parent=set1)
    DataNode(name="set2", parent=set1)
    set2 = DataNode(name="set2", parent=root, data=set2_data)
    DataNode(name="set1", parent=set2)
    DataNode(name="set3", parent=root)

    return root


class TestStoreDatasets:
    def test_create_datanode(self):
        dat = xr.Dataset({"a": 0})
        john = DataNode("john", data=dat)
        assert john.ds is dat
        with pytest.raises(TypeError):
            DataNode("mary", parent=john, data="junk")

    def test_set_data(self):
        john = DataNode("john")
        dat = xr.Dataset({"a": 0})
        john.ds = dat
        assert john.ds is dat
        with pytest.raises(TypeError):
            john.ds = "junk"

    def test_has_data(self):
        john = DataNode("john", data=xr.Dataset({"a": 0}))
        assert john.has_data

        john = DataNode("john", data=None)
        assert not john.has_data


class TestGetItems:
    def test_get_node(self):
        folder1 = DataNode("folder1")
        results = DataNode("results", parent=folder1)
        highres = DataNode("highres", parent=results)
        assert folder1["results"] is results
        assert folder1["results/highres"] is highres
        assert folder1[("results", "highres")] is highres

    def test_get_single_data_variable(self):
        data = xr.Dataset({"temp": [0, 50]})
        results = DataNode("results", data=data)
        assert_identical(results["temp"], data["temp"])

    def test_get_single_data_variable_from_node(self):
        data = xr.Dataset({"temp": [0, 50]})
        folder1 = DataNode("folder1")
        results = DataNode("results", parent=folder1)
        DataNode("highres", parent=results, data=data)
        assert_identical(folder1["results/highres/temp"], data["temp"])
        assert_identical(folder1[("results", "highres", "temp")], data["temp"])

    def test_get_nonexistent_node(self):
        folder1 = DataNode("folder1")
        DataNode("results", parent=folder1)
        with pytest.raises(ChildResolverError):
            folder1["results/highres"]

    def test_get_nonexistent_variable(self):
        data = xr.Dataset({"temp": [0, 50]})
        results = DataNode("results", data=data)
        with pytest.raises(ChildResolverError):
            results["pressure"]

    def test_get_multiple_data_variables(self):
        data = xr.Dataset({"temp": [0, 50], "p": [5, 8, 7]})
        results = DataNode("results", data=data)
        assert_identical(results[["temp", "p"]], data[["temp", "p"]])

    def test_dict_like_selection_access_to_dataset(self):
        data = xr.Dataset({"temp": [0, 50]})
        results = DataNode("results", data=data)
        assert_identical(results[{"temp": 1}], data[{"temp": 1}])


class TestSetItems:
    # TODO test tuple-style access too
    def test_set_new_child_node(self):
        john = DataNode("john")
        mary = DataNode("mary")
        john["/"] = mary
        assert john["mary"] is mary

    def test_set_new_grandchild_node(self):
        john = DataNode("john")
        DataNode("mary", parent=john)
        rose = DataNode("rose")
        john["mary/"] = rose
        assert john["mary/rose"] is rose

    def test_set_new_empty_node(self):
        john = DataNode("john")
        john["mary"] = None
        mary = john["mary"]
        assert isinstance(mary, DataTree)
        assert mary.ds is None

    def test_overwrite_data_in_node_with_none(self):
        john = DataNode("john")
        mary = DataNode("mary", parent=john, data=xr.Dataset())
        john["mary"] = None
        assert mary.ds is None

        john.ds = xr.Dataset()
        john["/"] = None
        assert john.ds is None

    def test_set_dataset_on_this_node(self):
        data = xr.Dataset({"temp": [0, 50]})
        results = DataNode("results")
        results["/"] = data
        assert results.ds is data

    def test_set_dataset_as_new_node(self):
        data = xr.Dataset({"temp": [0, 50]})
        folder1 = DataNode("folder1")
        folder1["results"] = data
        assert folder1["results"].ds is data

    def test_set_dataset_as_new_node_requiring_intermediate_nodes(self):
        data = xr.Dataset({"temp": [0, 50]})
        folder1 = DataNode("folder1")
        folder1["results/highres"] = data
        assert folder1["results/highres"].ds is data

    def test_set_named_dataarray_as_new_node(self):
        data = xr.DataArray(name="temp", data=[0, 50])
        folder1 = DataNode("folder1")
        folder1["results"] = data
        assert_identical(folder1["results"].ds, data.to_dataset())

    def test_set_unnamed_dataarray(self):
        data = xr.DataArray([0, 50])
        folder1 = DataNode("folder1")
        with pytest.raises(ValueError, match="unable to convert"):
            folder1["results"] = data

    def test_add_new_variable_to_empty_node(self):
        results = DataNode("results")
        results["/"] = xr.DataArray(name="pressure", data=[2, 3])
        assert "pressure" in results.ds

        # What if there is a path to traverse first?
        results = DataNode("results")
        results["highres/"] = xr.DataArray(name="pressure", data=[2, 3])
        assert "pressure" in results["highres"].ds

    def test_dataarray_replace_existing_node(self):
        t = xr.Dataset({"temp": [0, 50]})
        results = DataNode("results", data=t)
        p = xr.DataArray(name="pressure", data=[2, 3])
        results["/"] = p
        assert_identical(results.ds, p.to_dataset())


class TestTreeCreation:
    def test_empty(self):
        dt = DataTree()
        assert dt.name == "root"
        assert dt.parent is None
        assert dt.children == ()
        assert dt.ds is None

    def test_data_in_root(self):
        dat = xr.Dataset()
        dt = DataTree({"root": dat})
        assert dt.name == "root"
        assert dt.parent is None
        assert dt.children == ()
        assert dt.ds is dat

    def test_one_layer(self):
        dat1, dat2 = xr.Dataset({"a": 1}), xr.Dataset({"b": 2})
        dt = DataTree({"run1": dat1, "run2": dat2})
        assert dt.ds is None
        assert dt["run1"].ds is dat1
        assert dt["run1"].children == ()
        assert dt["run2"].ds is dat2
        assert dt["run2"].children == ()

    def test_two_layers(self):
        dat1, dat2 = xr.Dataset({"a": 1}), xr.Dataset({"a": [1, 2]})
        dt = DataTree({"highres/run": dat1, "lowres/run": dat2})
        assert "highres" in [c.name for c in dt.children]
        assert "lowres" in [c.name for c in dt.children]
        highres_run = dt.get_node("highres/run")
        assert highres_run.ds is dat1

    def test_full(self):
        dt = create_test_datatree()
        paths = list(node.pathstr for node in dt.subtree)
        assert paths == [
            "root",
            "root/set1",
            "root/set1/set1",
            "root/set1/set2",
            "root/set2",
            "root/set2/set1",
            "root/set3",
        ]


class TestBrowsing:
    ...


class TestRestructuring:
    ...


class TestRepr:
    def test_print_empty_node(self):
        dt = DataNode("root")
        printout = dt.__str__()
        assert printout == "DataNode('root')"

    def test_print_node_with_data(self):
        dat = xr.Dataset({"a": [0, 2]})
        dt = DataNode("root", data=dat)
        printout = dt.__str__()
        expected = [
            "DataNode('root')",
            "Dimensions",
            "Coordinates",
            "a",
            "Data variables",
            "*empty*",
        ]
        for expected_line, printed_line in zip(expected, printout.splitlines()):
            assert expected_line in printed_line

    def test_nested_node(self):
        dat = xr.Dataset({"a": [0, 2]})
        root = DataNode("root")
        DataNode("results", data=dat, parent=root)
        printout = root.__str__()
        assert printout.splitlines()[2].startswith("    ")

    def test_print_datatree(self):
        dt = create_test_datatree()
        print(dt)
        print(dt.descendants)

        # TODO work out how to test something complex like this

    def test_repr_of_node_with_data(self):
        dat = xr.Dataset({"a": [0, 2]})
        dt = DataNode("root", data=dat)
        assert "Coordinates" in repr(dt)


class TestIO:
    def test_to_netcdf(self, tmpdir):
        filepath = str(
            tmpdir / "test.nc"
        )  # casting to str avoids a pathlib bug in xarray
        original_dt = create_test_datatree()
        original_dt.to_netcdf(filepath, engine="netcdf4")

        roundtrip_dt = open_datatree(filepath)

        original_dt.name == roundtrip_dt.name
        assert original_dt.ds.identical(roundtrip_dt.ds)
        for a, b in zip(original_dt.descendants, roundtrip_dt.descendants):
            assert a.name == b.name
            assert a.pathstr == b.pathstr
            if a.has_data:
                assert a.ds.identical(b.ds)
            else:
                assert a.ds is b.ds<|MERGE_RESOLUTION|>--- conflicted
+++ resolved
@@ -8,17 +8,9 @@
 
 
 def assert_tree_equal(dt_a, dt_b):
-<<<<<<< HEAD
     assert dt_a.parent is dt_b.parent
 
     for a, b in zip(dt_a.subtree, dt_b.subtree):
-=======
-    assert dt_a.name == dt_b.name
-    assert dt_a.parent is dt_b.parent
-
-    assert dt_a.ds.equals(dt_b.ds)
-    for a, b in zip(dt_a.descendants, dt_b.descendants):
->>>>>>> b4124561
         assert a.name == b.name
         assert a.pathstr == b.pathstr
         if a.has_data:
@@ -327,13 +319,4 @@
         original_dt.to_netcdf(filepath, engine="netcdf4")
 
         roundtrip_dt = open_datatree(filepath)
-
-        original_dt.name == roundtrip_dt.name
-        assert original_dt.ds.identical(roundtrip_dt.ds)
-        for a, b in zip(original_dt.descendants, roundtrip_dt.descendants):
-            assert a.name == b.name
-            assert a.pathstr == b.pathstr
-            if a.has_data:
-                assert a.ds.identical(b.ds)
-            else:
-                assert a.ds is b.ds+        assert_tree_equal(original_dt, roundtrip_dt)