from copy import copy, deepcopy

import numpy as np
import pytest
import xarray as xr
import xarray.testing as xrt
<<<<<<< HEAD
from xarray.tests import create_test_data, source_ndarray
=======
from xarray.tests import source_ndarray
>>>>>>> c2b6400c

import datatree.testing as dtt
from datatree import DataTree


class TestTreeCreation:
    def test_empty(self):
        dt = DataTree(name="root")
        assert dt.name == "root"
        assert dt.parent is None
        assert dt.children == {}
        xrt.assert_identical(dt.to_dataset(), xr.Dataset())

    def test_unnamed(self):
        dt = DataTree()
        assert dt.name is None

    def test_bad_names(self):
        with pytest.raises(TypeError):
            DataTree(name=5)

        with pytest.raises(ValueError):
            DataTree(name="folder/data")


class TestFamilyTree:
    def test_setparent_unnamed_child_node_fails(self):
        john = DataTree(name="john")
        with pytest.raises(ValueError, match="unnamed"):
            DataTree(parent=john)

    def test_create_two_children(self):
        root_data = xr.Dataset({"a": ("y", [6, 7, 8]), "set0": ("x", [9, 10])})
        set1_data = xr.Dataset({"a": 0, "b": 1})

        root = DataTree(data=root_data)
        set1 = DataTree(name="set1", parent=root, data=set1_data)
        DataTree(name="set1", parent=root)
        DataTree(name="set2", parent=set1)

    def test_create_full_tree(self, simple_datatree):
        root_data = xr.Dataset({"a": ("y", [6, 7, 8]), "set0": ("x", [9, 10])})
        set1_data = xr.Dataset({"a": 0, "b": 1})
        set2_data = xr.Dataset({"a": ("x", [2, 3]), "b": ("x", [0.1, 0.2])})

        root = DataTree(data=root_data)
        set1 = DataTree(name="set1", parent=root, data=set1_data)
        DataTree(name="set1", parent=set1)
        DataTree(name="set2", parent=set1)
        set2 = DataTree(name="set2", parent=root, data=set2_data)
        DataTree(name="set1", parent=set2)
        DataTree(name="set3", parent=root)

        expected = simple_datatree
        assert root.identical(expected)


class TestStoreDatasets:
    def test_create_with_data(self):
        dat = xr.Dataset({"a": 0})
        john = DataTree(name="john", data=dat)
<<<<<<< HEAD
        xrt.assert_identical(john.to_dataset(), dat)
=======
        xrt.assert_identical(john.ds, dat)
>>>>>>> c2b6400c

        with pytest.raises(TypeError):
            DataTree(name="mary", parent=john, data="junk")  # noqa

    def test_set_data(self):
        john = DataTree(name="john")
        dat = xr.Dataset({"a": 0})
        john.ds = dat
<<<<<<< HEAD
        xrt.assert_identical(john.to_dataset(), dat)
=======
        xrt.assert_identical(john.ds, dat)
>>>>>>> c2b6400c
        with pytest.raises(TypeError):
            john.ds = "junk"

    def test_has_data(self):
        john = DataTree(name="john", data=xr.Dataset({"a": 0}))
        assert john.has_data

        john = DataTree(name="john", data=None)
        assert not john.has_data


class TestVariablesChildrenNameCollisions:
    def test_parent_already_has_variable_with_childs_name(self):
        dt = DataTree(data=xr.Dataset({"a": [0], "b": 1}))
        with pytest.raises(KeyError, match="already contains a data variable named a"):
            DataTree(name="a", data=None, parent=dt)

    def test_assign_when_already_child_with_variables_name(self):
        dt = DataTree(data=None)
        DataTree(name="a", data=None, parent=dt)
        with pytest.raises(KeyError, match="names would collide"):
            dt.ds = xr.Dataset({"a": 0})

        dt.ds = xr.Dataset()
<<<<<<< HEAD
        new_ds = dt.to_dataset().assign(a=xr.DataArray(0))
        with pytest.raises(KeyError, match="names would collide"):
            dt.ds = new_ds
=======
        with pytest.raises(KeyError, match="names would collide"):
            dt.ds = dt.ds.assign(a=xr.DataArray(0))

    @pytest.mark.xfail
    def test_update_when_already_child_with_variables_name(self):
        # See issue #38
        dt = DataTree(name="root", data=None)
        DataTree(name="a", data=None, parent=dt)
        with pytest.raises(KeyError, match="names would collide"):
            dt.ds["a"] = xr.DataArray(0)
>>>>>>> c2b6400c


class TestGet:
    ...


class TestGetItem:
    def test_getitem_node(self):
        folder1 = DataTree(name="folder1")
        results = DataTree(name="results", parent=folder1)
        highres = DataTree(name="highres", parent=results)
        assert folder1["results"] is results
        assert folder1["results/highres"] is highres

    def test_getitem_self(self):
        dt = DataTree()
        assert dt["."] is dt

    def test_getitem_single_data_variable(self):
        data = xr.Dataset({"temp": [0, 50]})
        results = DataTree(name="results", data=data)
        xrt.assert_identical(results["temp"], data["temp"])

    def test_getitem_single_data_variable_from_node(self):
        data = xr.Dataset({"temp": [0, 50]})
        folder1 = DataTree(name="folder1")
        results = DataTree(name="results", parent=folder1)
        DataTree(name="highres", parent=results, data=data)
        xrt.assert_identical(folder1["results/highres/temp"], data["temp"])

    def test_getitem_nonexistent_node(self):
        folder1 = DataTree(name="folder1")
        DataTree(name="results", parent=folder1)
        with pytest.raises(KeyError):
            folder1["results/highres"]

    def test_getitem_nonexistent_variable(self):
        data = xr.Dataset({"temp": [0, 50]})
        results = DataTree(name="results", data=data)
        with pytest.raises(KeyError):
            results["pressure"]

    @pytest.mark.xfail(reason="Should be deprecated in favour of .subset")
    def test_getitem_multiple_data_variables(self):
        data = xr.Dataset({"temp": [0, 50], "p": [5, 8, 7]})
        results = DataTree(name="results", data=data)
        xrt.assert_identical(results[["temp", "p"]], data[["temp", "p"]])

    @pytest.mark.xfail(reason="Indexing needs to return whole tree (GH #77)")
    def test_getitem_dict_like_selection_access_to_dataset(self):
        data = xr.Dataset({"temp": [0, 50]})
        results = DataTree(name="results", data=data)
        xrt.assert_identical(results[{"temp": 1}], data[{"temp": 1}])


class TestUpdate:
    def test_update_new_named_dataarray(self):
        da = xr.DataArray(name="temp", data=[0, 50])
        folder1 = DataTree(name="folder1")
        folder1.update({"results": da})
        expected = da.rename("results")
        xrt.assert_equal(folder1["results"], expected)


class TestCopy:
    def test_copy(self, create_test_datatree):
        dt = create_test_datatree()

        for node in dt.root.subtree:
            node.attrs["Test"] = [1, 2, 3]

        for copied in [dt.copy(deep=False), copy(dt)]:
            dtt.assert_identical(dt, copied)

            for node, copied_node in zip(dt.root.subtree, copied.root.subtree):

                assert node.encoding == copied_node.encoding
                # Note: IndexVariable objects with string dtype are always
                # copied because of xarray.core.util.safe_cast_to_index.
                # Limiting the test to data variables.
                for k in node.data_vars:
                    v0 = node.variables[k]
                    v1 = copied_node.variables[k]
                    assert source_ndarray(v0.data) is source_ndarray(v1.data)
                copied_node["foo"] = xr.DataArray(data=np.arange(5), dims="z")
                assert "foo" not in node

                copied_node.attrs["foo"] = "bar"
                assert "foo" not in node.attrs
                assert node.attrs["Test"] is copied_node.attrs["Test"]

    def test_deepcopy(self, create_test_datatree):
        dt = create_test_datatree()

        for node in dt.root.subtree:
            node.attrs["Test"] = [1, 2, 3]

        for copied in [dt.copy(deep=True), deepcopy(dt)]:
            dtt.assert_identical(dt, copied)

            for node, copied_node in zip(dt.root.subtree, copied.root.subtree):
                assert node.encoding == copied_node.encoding
                # Note: IndexVariable objects with string dtype are always
                # copied because of xarray.core.util.safe_cast_to_index.
                # Limiting the test to data variables.
                for k in node.data_vars:
                    v0 = node.variables[k]
                    v1 = copied_node.variables[k]
                    assert source_ndarray(v0.data) is not source_ndarray(v1.data)
                copied_node["foo"] = xr.DataArray(data=np.arange(5), dims="z")
                assert "foo" not in node

                copied_node.attrs["foo"] = "bar"
                assert "foo" not in node.attrs
                assert node.attrs["Test"] is not copied_node.attrs["Test"]

    @pytest.mark.xfail(reason="data argument not yet implemented")
    def test_copy_with_data(self, create_test_datatree):
        orig = create_test_datatree()
        # TODO use .data_vars once that property is available
        data_vars = {
            k: v for k, v in orig.variables.items() if k not in orig._coord_names
        }
        new_data = {k: np.random.randn(*v.shape) for k, v in data_vars.items()}
        actual = orig.copy(data=new_data)

        expected = orig.copy()
        for k, v in new_data.items():
            expected[k].data = v
        dtt.assert_identical(expected, actual)

        # TODO test parents and children?


class TestSetItem:
    def test_setitem_new_child_node(self):
        john = DataTree(name="john")
        mary = DataTree(name="mary")
        john["Mary"] = mary
        assert john["Mary"] is mary

    def test_setitem_unnamed_child_node_becomes_named(self):
        john2 = DataTree(name="john2")
        john2["sonny"] = DataTree()
        assert john2["sonny"].name == "sonny"

    @pytest.mark.xfail(reason="bug with name overwriting")
    def test_setitem_child_node_keeps_name(self):
        john = DataTree(name="john")
        r2d2 = DataTree(name="R2D2")
        john["Mary"] = r2d2
        assert r2d2.name == "R2D2"

    def test_setitem_new_grandchild_node(self):
        john = DataTree(name="john")
        DataTree(name="mary", parent=john)
        rose = DataTree(name="rose")
        john["Mary/Rose"] = rose
        assert john["Mary/Rose"] is rose

    def test_setitem_new_empty_node(self):
        john = DataTree(name="john")
        john["mary"] = DataTree()
        mary = john["mary"]
        assert isinstance(mary, DataTree)
        xrt.assert_identical(mary.to_dataset(), xr.Dataset())

    def test_setitem_overwrite_data_in_node_with_none(self):
        john = DataTree(name="john")
        mary = DataTree(name="mary", parent=john, data=xr.Dataset())
        john["mary"] = DataTree()
        xrt.assert_identical(mary.to_dataset(), xr.Dataset())

        john.ds = xr.Dataset()
        with pytest.raises(ValueError, match="has no name"):
            john["."] = DataTree()

    @pytest.mark.xfail(reason="assigning Datasets doesn't yet create new nodes")
    def test_setitem_dataset_on_this_node(self):
        data = xr.Dataset({"temp": [0, 50]})
        results = DataTree(name="results")
        results["."] = data
<<<<<<< HEAD
        xrt.assert_identical(results.to_dataset(), data)
=======
        xrt.assert_identical(results.ds, data)
>>>>>>> c2b6400c

    @pytest.mark.xfail(reason="assigning Datasets doesn't yet create new nodes")
    def test_setitem_dataset_as_new_node(self):
        data = xr.Dataset({"temp": [0, 50]})
        folder1 = DataTree(name="folder1")
        folder1["results"] = data
<<<<<<< HEAD
        xrt.assert_identical(folder1["results"].to_dataset(), data)
=======
        xrt.assert_identical(folder1["results"].ds, data)
>>>>>>> c2b6400c

    @pytest.mark.xfail(reason="assigning Datasets doesn't yet create new nodes")
    def test_setitem_dataset_as_new_node_requiring_intermediate_nodes(self):
        data = xr.Dataset({"temp": [0, 50]})
        folder1 = DataTree(name="folder1")
        folder1["results/highres"] = data
<<<<<<< HEAD
        xrt.assert_identical(folder1["results/highres"].to_dataset(), data)
=======
        xrt.assert_identical(folder1["results/highres"].ds, data)
>>>>>>> c2b6400c

    def test_setitem_named_dataarray(self):
        da = xr.DataArray(name="temp", data=[0, 50])
        folder1 = DataTree(name="folder1")
        folder1["results"] = da
        expected = da.rename("results")
        xrt.assert_equal(folder1["results"], expected)

    def test_setitem_unnamed_dataarray(self):
        data = xr.DataArray([0, 50])
        folder1 = DataTree(name="folder1")
        folder1["results"] = data
        xrt.assert_equal(folder1["results"], data)

    def test_setitem_add_new_variable_to_empty_node(self):
        results = DataTree(name="results")
        results["pressure"] = xr.DataArray(data=[2, 3])
        assert "pressure" in results.ds
        results["temp"] = xr.Variable(data=[10, 11], dims=["x"])
        assert "temp" in results.ds

        # What if there is a path to traverse first?
        results = DataTree(name="results")
        results["highres/pressure"] = xr.DataArray(data=[2, 3])
        assert "pressure" in results["highres"].ds
        results["highres/temp"] = xr.Variable(data=[10, 11], dims=["x"])
        assert "temp" in results["highres"].ds

    def test_setitem_dataarray_replace_existing_node(self):
        t = xr.Dataset({"temp": [0, 50]})
        results = DataTree(name="results", data=t)
        p = xr.DataArray(data=[2, 3])
        results["pressure"] = p
        expected = t.assign(pressure=p)
        xrt.assert_identical(results.to_dataset(), expected)


class TestDictionaryInterface:
    ...


class TestTreeFromDict:
    def test_data_in_root(self):
        dat = xr.Dataset()
        dt = DataTree.from_dict({"/": dat})
        assert dt.name is None
        assert dt.parent is None
        assert dt.children == {}
<<<<<<< HEAD
        xrt.assert_identical(dt.to_dataset(), dat)
=======
        xrt.assert_identical(dt.ds, dat)
>>>>>>> c2b6400c

    def test_one_layer(self):
        dat1, dat2 = xr.Dataset({"a": 1}), xr.Dataset({"b": 2})
        dt = DataTree.from_dict({"run1": dat1, "run2": dat2})
        xrt.assert_identical(dt.to_dataset(), xr.Dataset())
        assert dt.name is None
<<<<<<< HEAD
        xrt.assert_identical(dt["run1"].to_dataset(), dat1)
        assert dt["run1"].children == {}
        xrt.assert_identical(dt["run2"].to_dataset(), dat2)
=======
        xrt.assert_identical(dt["run1"].ds, dat1)
        assert dt["run1"].children == {}
        xrt.assert_identical(dt["run2"].ds, dat2)
>>>>>>> c2b6400c
        assert dt["run2"].children == {}

    def test_two_layers(self):
        dat1, dat2 = xr.Dataset({"a": 1}), xr.Dataset({"a": [1, 2]})
        dt = DataTree.from_dict({"highres/run": dat1, "lowres/run": dat2})
        assert "highres" in dt.children
        assert "lowres" in dt.children
        highres_run = dt["highres/run"]
<<<<<<< HEAD
        xrt.assert_identical(highres_run.to_dataset(), dat1)
=======
        xrt.assert_identical(highres_run.ds, dat1)
>>>>>>> c2b6400c

    def test_nones(self):
        dt = DataTree.from_dict({"d": None, "d/e": None})
        assert [node.name for node in dt.subtree] == [None, "d", "e"]
        assert [node.path for node in dt.subtree] == ["/", "/d", "/d/e"]
<<<<<<< HEAD
        xrt.assert_identical(dt["d/e"].to_dataset(), xr.Dataset())
=======
        xrt.assert_identical(dt["d/e"].ds, xr.Dataset())
>>>>>>> c2b6400c

    def test_full(self, simple_datatree):
        dt = simple_datatree
        paths = list(node.path for node in dt.subtree)
        assert paths == [
            "/",
            "/set1",
            "/set1/set1",
            "/set1/set2",
            "/set2",
            "/set2/set1",
            "/set3",
        ]

    def test_roundtrip(self, simple_datatree):
        dt = simple_datatree
        roundtrip = DataTree.from_dict(dt.to_dict())
        assert roundtrip.equals(dt)

    @pytest.mark.xfail
    def test_roundtrip_unnamed_root(self, simple_datatree):
        # See GH81

        dt = simple_datatree
        dt.name = "root"
        roundtrip = DataTree.from_dict(dt.to_dict())
        assert roundtrip.equals(dt)


class TestDatasetView:
    def test_view_contents(self):
        ds = create_test_data()
        dt = DataTree(data=ds)
        assert ds.identical(
            dt.ds
        )  # this only works because Dataset.identical doesn't check types
        assert isinstance(dt.ds, xr.Dataset)

    def test_immutability(self):
        # See issue #38
        dt = DataTree(name="root", data=None)
        DataTree(name="a", data=None, parent=dt)

        with pytest.raises(
            AttributeError, match="Mutation of the DatasetView is not allowed"
        ):
            dt.ds["a"] = xr.DataArray(0)

        with pytest.raises(
            AttributeError, match="Mutation of the DatasetView is not allowed"
        ):
            dt.ds.update({"a": 0})

        # TODO are there any other ways you can normally modify state (in-place)?
        # (not attribute-like assignment because that doesn't work on Dataset anyway)

    def test_methods(self):
        ds = create_test_data()
        dt = DataTree(data=ds)
        assert ds.mean().identical(dt.ds.mean())
        assert type(dt.ds.mean()) == xr.Dataset

    def test_arithmetic(self, create_test_datatree):
        dt = create_test_datatree()
        expected = create_test_datatree(modify=lambda ds: 10.0 * ds)["set1"]
        result = 10.0 * dt["set1"].ds
        assert result.identical(expected)


class TestRestructuring:
    ...<|MERGE_RESOLUTION|>--- conflicted
+++ resolved
@@ -4,11 +4,8 @@
 import pytest
 import xarray as xr
 import xarray.testing as xrt
-<<<<<<< HEAD
 from xarray.tests import create_test_data, source_ndarray
-=======
-from xarray.tests import source_ndarray
->>>>>>> c2b6400c
+
 
 import datatree.testing as dtt
 from datatree import DataTree
@@ -70,11 +67,7 @@
     def test_create_with_data(self):
         dat = xr.Dataset({"a": 0})
         john = DataTree(name="john", data=dat)
-<<<<<<< HEAD
         xrt.assert_identical(john.to_dataset(), dat)
-=======
-        xrt.assert_identical(john.ds, dat)
->>>>>>> c2b6400c
 
         with pytest.raises(TypeError):
             DataTree(name="mary", parent=john, data="junk")  # noqa
@@ -83,11 +76,7 @@
         john = DataTree(name="john")
         dat = xr.Dataset({"a": 0})
         john.ds = dat
-<<<<<<< HEAD
         xrt.assert_identical(john.to_dataset(), dat)
-=======
-        xrt.assert_identical(john.ds, dat)
->>>>>>> c2b6400c
         with pytest.raises(TypeError):
             john.ds = "junk"
 
@@ -112,22 +101,9 @@
             dt.ds = xr.Dataset({"a": 0})
 
         dt.ds = xr.Dataset()
-<<<<<<< HEAD
         new_ds = dt.to_dataset().assign(a=xr.DataArray(0))
         with pytest.raises(KeyError, match="names would collide"):
             dt.ds = new_ds
-=======
-        with pytest.raises(KeyError, match="names would collide"):
-            dt.ds = dt.ds.assign(a=xr.DataArray(0))
-
-    @pytest.mark.xfail
-    def test_update_when_already_child_with_variables_name(self):
-        # See issue #38
-        dt = DataTree(name="root", data=None)
-        DataTree(name="a", data=None, parent=dt)
-        with pytest.raises(KeyError, match="names would collide"):
-            dt.ds["a"] = xr.DataArray(0)
->>>>>>> c2b6400c
 
 
 class TestGet:
@@ -310,33 +286,21 @@
         data = xr.Dataset({"temp": [0, 50]})
         results = DataTree(name="results")
         results["."] = data
-<<<<<<< HEAD
         xrt.assert_identical(results.to_dataset(), data)
-=======
-        xrt.assert_identical(results.ds, data)
->>>>>>> c2b6400c
 
     @pytest.mark.xfail(reason="assigning Datasets doesn't yet create new nodes")
     def test_setitem_dataset_as_new_node(self):
         data = xr.Dataset({"temp": [0, 50]})
         folder1 = DataTree(name="folder1")
         folder1["results"] = data
-<<<<<<< HEAD
         xrt.assert_identical(folder1["results"].to_dataset(), data)
-=======
-        xrt.assert_identical(folder1["results"].ds, data)
->>>>>>> c2b6400c
 
     @pytest.mark.xfail(reason="assigning Datasets doesn't yet create new nodes")
     def test_setitem_dataset_as_new_node_requiring_intermediate_nodes(self):
         data = xr.Dataset({"temp": [0, 50]})
         folder1 = DataTree(name="folder1")
         folder1["results/highres"] = data
-<<<<<<< HEAD
         xrt.assert_identical(folder1["results/highres"].to_dataset(), data)
-=======
-        xrt.assert_identical(folder1["results/highres"].ds, data)
->>>>>>> c2b6400c
 
     def test_setitem_named_dataarray(self):
         da = xr.DataArray(name="temp", data=[0, 50])
@@ -385,26 +349,16 @@
         assert dt.name is None
         assert dt.parent is None
         assert dt.children == {}
-<<<<<<< HEAD
         xrt.assert_identical(dt.to_dataset(), dat)
-=======
-        xrt.assert_identical(dt.ds, dat)
->>>>>>> c2b6400c
 
     def test_one_layer(self):
         dat1, dat2 = xr.Dataset({"a": 1}), xr.Dataset({"b": 2})
         dt = DataTree.from_dict({"run1": dat1, "run2": dat2})
         xrt.assert_identical(dt.to_dataset(), xr.Dataset())
         assert dt.name is None
-<<<<<<< HEAD
         xrt.assert_identical(dt["run1"].to_dataset(), dat1)
         assert dt["run1"].children == {}
         xrt.assert_identical(dt["run2"].to_dataset(), dat2)
-=======
-        xrt.assert_identical(dt["run1"].ds, dat1)
-        assert dt["run1"].children == {}
-        xrt.assert_identical(dt["run2"].ds, dat2)
->>>>>>> c2b6400c
         assert dt["run2"].children == {}
 
     def test_two_layers(self):
@@ -413,21 +367,13 @@
         assert "highres" in dt.children
         assert "lowres" in dt.children
         highres_run = dt["highres/run"]
-<<<<<<< HEAD
         xrt.assert_identical(highres_run.to_dataset(), dat1)
-=======
-        xrt.assert_identical(highres_run.ds, dat1)
->>>>>>> c2b6400c
 
     def test_nones(self):
         dt = DataTree.from_dict({"d": None, "d/e": None})
         assert [node.name for node in dt.subtree] == [None, "d", "e"]
         assert [node.path for node in dt.subtree] == ["/", "/d", "/d/e"]
-<<<<<<< HEAD
         xrt.assert_identical(dt["d/e"].to_dataset(), xr.Dataset())
-=======
-        xrt.assert_identical(dt["d/e"].ds, xr.Dataset())
->>>>>>> c2b6400c
 
     def test_full(self, simple_datatree):
         dt = simple_datatree
