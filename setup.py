from os.path import exists

from setuptools import find_packages, setup

with open("requirements.txt") as f:
    install_requires = f.read().strip().split("\n")

if exists("README.rst"):
    with open("README.rst") as f:
        long_description = f.read()
else:
    long_description = ""


setup(
    name="xarray-datatree",
    description="Hierarchical tree-like data structures for xarray",
    long_description=long_description,
    url="https://github.com/xarray-contrib/datatree",
    author="Thomas Nicholas",
    author_email="thomas.nicholas@columbia.edu",
    license="Apache",
    classifiers=[
        "Development Status :: 3 - Alpha",
        "Intended Audience :: Science/Research",
        "Topic :: Scientific/Engineering",
        "License :: OSI Approved :: Apache Software License",
        "Operating System :: OS Independent",
        "Programming Language :: Python",
        "Programming Language :: Python :: 3.8",
        "Programming Language :: Python :: 3.9",
        "Programming Language :: Python :: 3.10",
    ],
    packages=find_packages(exclude=["docs", "tests", "tests.*", "docs.*"]),
    install_requires=install_requires,
<<<<<<< HEAD
    python_requires=">=3.8",
    setup_requires="setuptools_scm",
    use_scm_version={
        "write_to": "datatree/_version.py",
        "write_to_template": '__version__ = "{version}"',
        "tag_regex": r"^(?P<prefix>v)?(?P<version>[^\+]+)(?P<suffix>.*)?$",
    },
=======
    python_requires=">=3.9",
    use_scm_version={"version_scheme": "post-release", "local_scheme": "dirty-tag"},
    setup_requires=["setuptools_scm>=3.4", "setuptools>=42"],
>>>>>>> dbbc0fb2
)<|MERGE_RESOLUTION|>--- conflicted
+++ resolved
@@ -33,17 +33,7 @@
     ],
     packages=find_packages(exclude=["docs", "tests", "tests.*", "docs.*"]),
     install_requires=install_requires,
-<<<<<<< HEAD
     python_requires=">=3.8",
-    setup_requires="setuptools_scm",
-    use_scm_version={
-        "write_to": "datatree/_version.py",
-        "write_to_template": '__version__ = "{version}"',
-        "tag_regex": r"^(?P<prefix>v)?(?P<version>[^\+]+)(?P<suffix>.*)?$",
-    },
-=======
-    python_requires=">=3.9",
     use_scm_version={"version_scheme": "post-release", "local_scheme": "dirty-tag"},
     setup_requires=["setuptools_scm>=3.4", "setuptools>=42"],
->>>>>>> dbbc0fb2
 )